--- conflicted
+++ resolved
@@ -31,11 +31,8 @@
 #include "avfilter.h"
 #include "formats.h"
 #include "internal.h"
-<<<<<<< HEAD
 #include "scale.h"
-=======
 #include "video.h"
->>>>>>> 7e2561fa
 
 typedef struct ScaleVAAPIContext {
     const AVClass *class;
