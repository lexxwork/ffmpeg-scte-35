--- conflicted
+++ resolved
@@ -232,15 +232,10 @@
     if (ret < 0)
         goto fail;
 
-<<<<<<< HEAD
-    h->linesize   = pic->f.linesize[0];
-    h->uvlinesize = pic->f.linesize[1];
     pic->crop     = h->sps.crop;
     pic->crop_top = h->sps.crop_top;
     pic->crop_left= h->sps.crop_left;
 
-=======
->>>>>>> c28ed1d7
     if (h->avctx->hwaccel) {
         const AVHWAccel *hwaccel = h->avctx->hwaccel;
         av_assert0(!pic->hwaccel_picture_private);
@@ -493,21 +488,12 @@
         }
         context_reinitialized = 1;
 
-<<<<<<< HEAD
 #if 0
         h264_set_parameter_from_sps(h);
         //Note we set context_reinitialized which will cause h264_set_parameter_from_sps to be reexecuted
         h->cur_chroma_format_idc = h1->cur_chroma_format_idc;
 #endif
-=======
-        /* copy block_offset since frame_start may not be called */
-        memcpy(h->block_offset, h1->block_offset, sizeof(h->block_offset));
->>>>>>> c28ed1d7
-    }
-    /* update linesize on resize for h264. The h264 decoder doesn't
-     * necessarily call ff_mpv_frame_start in the new thread */
-    h->linesize   = h1->linesize;
-    h->uvlinesize = h1->uvlinesize;
+    }
 
     /* copy block_offset since frame_start may not be called */
     memcpy(h->block_offset, h1->block_offset, sizeof(h->block_offset));
@@ -2319,7 +2305,7 @@
 
     sl->mb_skip_run = -1;
 
-    av_assert0(h->block_offset[15] == (4 * ((scan8[15] - scan8[0]) & 7) << h->pixel_shift) + 4 * h->linesize * ((scan8[15] - scan8[0]) >> 3));
+    av_assert0(h->block_offset[15] == (4 * ((scan8[15] - scan8[0]) & 7) << h->pixel_shift) + 4 * sl->linesize * ((scan8[15] - scan8[0]) >> 3));
 
     sl->is_complex = FRAME_MBAFF(h) || h->picture_structure != PICT_FRAME ||
                      avctx->codec_id != AV_CODEC_ID_H264 ||
