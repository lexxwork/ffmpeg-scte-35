/*
 * NuppelVideo decoder
 * Copyright (c) 2006 Reimar Doeffinger
 *
 * This file is part of FFmpeg.
 *
 * FFmpeg is free software; you can redistribute it and/or
 * modify it under the terms of the GNU Lesser General Public
 * License as published by the Free Software Foundation; either
 * version 2.1 of the License, or (at your option) any later version.
 *
 * FFmpeg is distributed in the hope that it will be useful,
 * but WITHOUT ANY WARRANTY; without even the implied warranty of
 * MERCHANTABILITY or FITNESS FOR A PARTICULAR PURPOSE.  See the GNU
 * Lesser General Public License for more details.
 *
 * You should have received a copy of the GNU Lesser General Public
 * License along with FFmpeg; if not, write to the Free Software
 * Foundation, Inc., 51 Franklin Street, Fifth Floor, Boston, MA 02110-1301 USA
 */

#include <stdio.h>
#include <stdlib.h>
#include <limits.h>

#include "libavutil/bswap.h"
#include "libavutil/common.h"
#include "libavutil/intreadwrite.h"
#include "libavutil/lzo.h"
#include "libavutil/imgutils.h"
#include "avcodec.h"
#include "internal.h"
#include "rtjpeg.h"

typedef struct {
    AVFrame *pic;
    int codec_frameheader;
    int quality;
    int width, height;
    unsigned int decomp_size;
    unsigned char *decomp_buf;
    uint32_t lq[64], cq[64];
    RTJpegContext rtj;
} NuvContext;

static const uint8_t fallback_lquant[] = {
    16,  11,  10,  16,  24,  40,  51,  61,
    12,  12,  14,  19,  26,  58,  60,  55,
    14,  13,  16,  24,  40,  57,  69,  56,
    14,  17,  22,  29,  51,  87,  80,  62,
    18,  22,  37,  56,  68, 109, 103,  77,
    24,  35,  55,  64,  81, 104, 113,  92,
    49,  64,  78,  87, 103, 121, 120, 101,
    72,  92,  95,  98, 112, 100, 103,  99
};

static const uint8_t fallback_cquant[] = {
    17, 18, 24, 47, 99, 99, 99, 99,
    18, 21, 26, 66, 99, 99, 99, 99,
    24, 26, 56, 99, 99, 99, 99, 99,
    47, 66, 99, 99, 99, 99, 99, 99,
    99, 99, 99, 99, 99, 99, 99, 99,
    99, 99, 99, 99, 99, 99, 99, 99,
    99, 99, 99, 99, 99, 99, 99, 99,
    99, 99, 99, 99, 99, 99, 99, 99
};

/**
 * @brief copy frame data from buffer to AVFrame, handling stride.
 * @param f destination AVFrame
 * @param src source buffer, does not use any line-stride
 * @param width width of the video frame
 * @param height height of the video frame
 */
static void copy_frame(AVFrame *f, const uint8_t *src, int width, int height)
{
    AVPicture pic;
    avpicture_fill(&pic, src, AV_PIX_FMT_YUV420P, width, height);
    av_picture_copy((AVPicture *)f, &pic, AV_PIX_FMT_YUV420P, width, height);
}

/**
 * @brief extract quantization tables from codec data into our context
 */
static int get_quant(AVCodecContext *avctx, NuvContext *c, const uint8_t *buf,
                     int size)
{
    int i;
    if (size < 2 * 64 * 4) {
        av_log(avctx, AV_LOG_ERROR, "insufficient rtjpeg quant data\n");
        return AVERROR_INVALIDDATA;
    }
    for (i = 0; i < 64; i++, buf += 4)
        c->lq[i] = AV_RL32(buf);
    for (i = 0; i < 64; i++, buf += 4)
        c->cq[i] = AV_RL32(buf);
    return 0;
}

/**
 * @brief set quantization tables from a quality value
 */
static void get_quant_quality(NuvContext *c, int quality)
{
    int i;
    quality = FFMAX(quality, 1);
    for (i = 0; i < 64; i++) {
        c->lq[i] = (fallback_lquant[i] << 7) / quality;
        c->cq[i] = (fallback_cquant[i] << 7) / quality;
    }
}

static int codec_reinit(AVCodecContext *avctx, int width, int height,
                        int quality)
{
    NuvContext *c = avctx->priv_data;
    int ret;

    width  = FFALIGN(width,  2);
    height = FFALIGN(height, 2);
    if (quality >= 0)
        get_quant_quality(c, quality);
    if (width != c->width || height != c->height) {
        // also reserve space for a possible additional header
        int buf_size = height * width * 3 / 2
                     + FFMAX(AV_LZO_OUTPUT_PADDING, FF_INPUT_BUFFER_PADDING_SIZE)
                     + RTJPEG_HEADER_SIZE;
        if (buf_size > INT_MAX/8)
            return -1;
        if ((ret = av_image_check_size(height, width, 0, avctx)) < 0)
            return ret;
        avctx->width  = c->width  = width;
        avctx->height = c->height = height;
        av_fast_malloc(&c->decomp_buf, &c->decomp_size,
                       buf_size);
        if (!c->decomp_buf) {
            av_log(avctx, AV_LOG_ERROR,
                   "Can't allocate decompression buffer.\n");
            return AVERROR(ENOMEM);
<<<<<<< HEAD
        }
        ff_rtjpeg_decode_init(&c->rtj, &c->dsp, c->width, c->height,
                              c->lq, c->cq);
=======
        } else
            c->decomp_buf = ptr;
        ff_rtjpeg_decode_init(&c->rtj, c->width, c->height, c->lq, c->cq);
>>>>>>> 1df0b061
        av_frame_unref(c->pic);
        return 1;
    } else if (quality != c->quality)
        ff_rtjpeg_decode_init(&c->rtj, c->width, c->height, c->lq, c->cq);

    return 0;
}

static int decode_frame(AVCodecContext *avctx, void *data, int *got_frame,
                        AVPacket *avpkt)
{
    const uint8_t *buf = avpkt->data;
    int buf_size       = avpkt->size;
    NuvContext *c      = avctx->priv_data;
    AVFrame *picture   = data;
    int orig_size      = buf_size;
    int keyframe, ret;
    int size_change = 0;
    int result, init_frame = !avctx->frame_number;
    enum {
        NUV_UNCOMPRESSED  = '0',
        NUV_RTJPEG        = '1',
        NUV_RTJPEG_IN_LZO = '2',
        NUV_LZO           = '3',
        NUV_BLACK         = 'N',
        NUV_COPY_LAST     = 'L'
    } comptype;

    if (buf_size < 12) {
        av_log(avctx, AV_LOG_ERROR, "coded frame too small\n");
        return AVERROR_INVALIDDATA;
    }

    // codec data (rtjpeg quant tables)
    if (buf[0] == 'D' && buf[1] == 'R') {
        int ret;
        // skip rest of the frameheader.
        buf       = &buf[12];
        buf_size -= 12;
        ret       = get_quant(avctx, c, buf, buf_size);
        if (ret < 0)
            return ret;
        ff_rtjpeg_decode_init(&c->rtj, c->width, c->height, c->lq, c->cq);
        return orig_size;
    }

    if (buf_size < 12 || buf[0] != 'V') {
        av_log(avctx, AV_LOG_ERROR, "not a nuv video frame\n");
        return AVERROR_INVALIDDATA;
    }
    comptype = buf[1];
    switch (comptype) {
    case NUV_RTJPEG_IN_LZO:
    case NUV_RTJPEG:
        keyframe = !buf[2];
        break;
    case NUV_COPY_LAST:
        keyframe = 0;
        break;
    default:
        keyframe = 1;
        break;
    }
retry:
    // skip rest of the frameheader.
    buf       = &buf[12];
    buf_size -= 12;
    if (comptype == NUV_RTJPEG_IN_LZO || comptype == NUV_LZO) {
        int outlen = c->decomp_size - FFMAX(FF_INPUT_BUFFER_PADDING_SIZE, AV_LZO_OUTPUT_PADDING);
        int inlen  = buf_size;
        if (av_lzo1x_decode(c->decomp_buf, &outlen, buf, &inlen)) {
            av_log(avctx, AV_LOG_ERROR, "error during lzo decompression\n");
            return AVERROR_INVALIDDATA;
        }
        buf      = c->decomp_buf;
        buf_size = c->decomp_size - FFMAX(FF_INPUT_BUFFER_PADDING_SIZE, AV_LZO_OUTPUT_PADDING) - outlen;
        memset(c->decomp_buf + buf_size, 0, FF_INPUT_BUFFER_PADDING_SIZE);
    }
    if (c->codec_frameheader) {
        int w, h, q;
        if (buf_size < RTJPEG_HEADER_SIZE) {
            av_log(avctx, AV_LOG_ERROR, "Too small NUV video frame\n");
            return AVERROR_INVALIDDATA;
        }
        // There seem to exist two variants of this header: one starts with 'V'
        // and 5 bytes unknown, the other matches current MythTV and is 4 bytes size,
        // 1 byte header size (== 12), 1 byte version (== 0)
        if (buf[0] != 'V' && AV_RL16(&buf[4]) != 0x000c) {
            av_log(avctx, AV_LOG_ERROR, "Unknown secondary frame header (wrong codec_tag?)\n");
            return AVERROR_INVALIDDATA;
        }
        w = AV_RL16(&buf[6]);
        h = AV_RL16(&buf[8]);
        q = buf[10];
        if ((result = codec_reinit(avctx, w, h, q)) < 0)
            return result;
        if (result) {
            buf = avpkt->data;
            buf_size = avpkt->size;
            size_change = 1;
            goto retry;
        }
        buf       = &buf[RTJPEG_HEADER_SIZE];
        buf_size -= RTJPEG_HEADER_SIZE;
    }

    if (size_change || keyframe) {
        av_frame_unref(c->pic);
        init_frame = 1;
    }

    if ((result = ff_reget_buffer(avctx, c->pic)) < 0)
        return result;
    if (init_frame) {
        memset(c->pic->data[0], 0,    avctx->height * c->pic->linesize[0]);
        memset(c->pic->data[1], 0x80, avctx->height * c->pic->linesize[1] / 2);
        memset(c->pic->data[2], 0x80, avctx->height * c->pic->linesize[2] / 2);
    }

    c->pic->pict_type = keyframe ? AV_PICTURE_TYPE_I : AV_PICTURE_TYPE_P;
    c->pic->key_frame = keyframe;
    // decompress/copy/whatever data
    switch (comptype) {
    case NUV_LZO:
    case NUV_UNCOMPRESSED: {
        int height = c->height;
        if (buf_size < c->width * height * 3 / 2) {
            av_log(avctx, AV_LOG_ERROR, "uncompressed frame too short\n");
            height = buf_size / c->width / 3 * 2;
        }
        if(height > 0)
            copy_frame(c->pic, buf, c->width, height);
        break;
    }
    case NUV_RTJPEG_IN_LZO:
    case NUV_RTJPEG:
        ret = ff_rtjpeg_decode_frame_yuv420(&c->rtj, c->pic, buf, buf_size);
        if (ret < 0)
            return ret;
        break;
    case NUV_BLACK:
        memset(c->pic->data[0], 0, c->width * c->height);
        memset(c->pic->data[1], 128, c->width * c->height / 4);
        memset(c->pic->data[2], 128, c->width * c->height / 4);
        break;
    case NUV_COPY_LAST:
        /* nothing more to do here */
        break;
    default:
        av_log(avctx, AV_LOG_ERROR, "unknown compression\n");
        return AVERROR_INVALIDDATA;
    }

    if ((result = av_frame_ref(picture, c->pic)) < 0)
        return result;

    *got_frame = 1;
    return orig_size;
}

static av_cold int decode_init(AVCodecContext *avctx)
{
    NuvContext *c  = avctx->priv_data;
    int ret;

    c->pic = av_frame_alloc();
    if (!c->pic)
        return AVERROR(ENOMEM);

    avctx->pix_fmt = AV_PIX_FMT_YUV420P;
    c->decomp_buf  = NULL;
    c->quality     = -1;
    c->width       = 0;
    c->height      = 0;

    c->codec_frameheader = avctx->codec_tag == MKTAG('R', 'J', 'P', 'G');

    if (avctx->extradata_size)
        get_quant(avctx, c, avctx->extradata, avctx->extradata_size);

    ff_rtjpeg_init(&c->rtj, avctx);

    if ((ret = codec_reinit(avctx, avctx->width, avctx->height, -1)) < 0)
        return ret;

    return 0;
}

static av_cold int decode_end(AVCodecContext *avctx)
{
    NuvContext *c = avctx->priv_data;

    av_freep(&c->decomp_buf);
    av_frame_free(&c->pic);

    return 0;
}

AVCodec ff_nuv_decoder = {
    .name           = "nuv",
    .long_name      = NULL_IF_CONFIG_SMALL("NuppelVideo/RTJPEG"),
    .type           = AVMEDIA_TYPE_VIDEO,
    .id             = AV_CODEC_ID_NUV,
    .priv_data_size = sizeof(NuvContext),
    .init           = decode_init,
    .close          = decode_end,
    .decode         = decode_frame,
    .capabilities   = CODEC_CAP_DR1,
};<|MERGE_RESOLUTION|>--- conflicted
+++ resolved
@@ -137,15 +137,8 @@
             av_log(avctx, AV_LOG_ERROR,
                    "Can't allocate decompression buffer.\n");
             return AVERROR(ENOMEM);
-<<<<<<< HEAD
-        }
-        ff_rtjpeg_decode_init(&c->rtj, &c->dsp, c->width, c->height,
-                              c->lq, c->cq);
-=======
-        } else
-            c->decomp_buf = ptr;
+        }
         ff_rtjpeg_decode_init(&c->rtj, c->width, c->height, c->lq, c->cq);
->>>>>>> 1df0b061
         av_frame_unref(c->pic);
         return 1;
     } else if (quality != c->quality)
