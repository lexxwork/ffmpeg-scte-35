--- conflicted
+++ resolved
@@ -97,12 +97,7 @@
 static int get_bits(Jpeg2000DecoderContext *s, int n)
 {
     int res = 0;
-<<<<<<< HEAD
-
-=======
-    if (s->buf_end - s->buf < ((n - s->bit_index) >> 8))
-        return AVERROR_INVALIDDATA;
->>>>>>> 5efadcb8
+
     while (--n >= 0) {
         res <<= 1;
         if (s->bit_index == 0) {
@@ -167,9 +162,8 @@
     int i;
     int ncomponents;
 
-<<<<<<< HEAD
     if (bytestream2_get_bytes_left(&s->g) < 36)
-        return AVERROR(EINVAL);
+        return AVERROR_INVALIDDATA;
 
     s->avctx->profile = bytestream2_get_be16u(&s->g); // Rsiz
     s->width          = bytestream2_get_be32u(&s->g); // Width
@@ -184,33 +178,15 @@
 
     if (ncomponents <= 0 || ncomponents > 4) {
         av_log(s->avctx, AV_LOG_ERROR, "unsupported/invalid ncomponents: %d\n", ncomponents);
-        return AVERROR(EINVAL);
+        return AVERROR_INVALIDDATA;
     }
     s->ncomponents = ncomponents;
 
     if (s->tile_width<=0 || s->tile_height<=0)
-        return AVERROR(EINVAL);
+        return AVERROR_INVALIDDATA;
 
     if (bytestream2_get_bytes_left(&s->g) < 3 * s->ncomponents)
-        return AVERROR(EINVAL);
-=======
-    if (s->buf_end - s->buf < 36)
-        return AVERROR_INVALIDDATA;
-
-    s->avctx->profile = bytestream_get_be16(&s->buf); // Rsiz
-    s->width          = bytestream_get_be32(&s->buf); // Width
-    s->height         = bytestream_get_be32(&s->buf); // Height
-    s->image_offset_x = bytestream_get_be32(&s->buf); // X0Siz
-    s->image_offset_y = bytestream_get_be32(&s->buf); // Y0Siz
-    s->tile_width     = bytestream_get_be32(&s->buf); // XTSiz
-    s->tile_height    = bytestream_get_be32(&s->buf); // YTSiz
-    s->tile_offset_x  = bytestream_get_be32(&s->buf); // XT0Siz
-    s->tile_offset_y  = bytestream_get_be32(&s->buf); // YT0Siz
-    s->ncomponents    = bytestream_get_be16(&s->buf); // CSiz
-
-    if (s->buf_end - s->buf < 2 * s->ncomponents)
-        return AVERROR_INVALIDDATA;
->>>>>>> 5efadcb8
+        return AVERROR_INVALIDDATA;
 
     for (i = 0; i < s->ncomponents; i++) { // Ssiz_i XRsiz_i, YRsiz_i
         uint8_t x = bytestream2_get_byteu(&s->g);
@@ -289,7 +265,7 @@
     uint8_t byte;
 
     if (bytestream2_get_bytes_left(&s->g) < 5)
-        return AVERROR(EINVAL);
+        return AVERROR_INVALIDDATA;
     /*  nreslevels = number of resolution levels
                    = number of decomposition level +1 */
     c->nreslevels = bytestream2_get_byteu(&s->g) + 1;
@@ -315,12 +291,7 @@
 
     c->cblk_style = bytestream2_get_byteu(&s->g);
     if (c->cblk_style != 0) { // cblk style
-<<<<<<< HEAD
         av_log(s->avctx, AV_LOG_WARNING, "extra cblk styles %X\n", c->cblk_style);
-=======
-        avpriv_request_sample(s->avctx, "Support for extra cblk styles");
-        return AVERROR_PATCHWELCOME;
->>>>>>> 5efadcb8
     }
     c->transform = bytestream2_get_byteu(&s->g); // DWT transformation type
     /* set integer 9/7 DWT in case of BITEXACT flag */
@@ -348,13 +319,8 @@
     Jpeg2000CodingStyle tmp;
     int compno, ret;
 
-<<<<<<< HEAD
     if (bytestream2_get_bytes_left(&s->g) < 5)
-        return AVERROR(EINVAL);
-=======
-    if (s->buf_end - s->buf < 5)
-        return AVERROR_INVALIDDATA;
->>>>>>> 5efadcb8
+        return AVERROR_INVALIDDATA;
 
     tmp.csty = bytestream2_get_byteu(&s->g);
 
@@ -385,13 +351,8 @@
 {
     int compno, ret;
 
-<<<<<<< HEAD
     if (bytestream2_get_bytes_left(&s->g) < 2)
-        return AVERROR(EINVAL);
-=======
-    if (s->buf_end - s->buf < 2)
-        return AVERROR_INVALIDDATA;
->>>>>>> 5efadcb8
+        return AVERROR_INVALIDDATA;
 
     compno = bytestream2_get_byteu(&s->g);
 
@@ -415,13 +376,8 @@
 {
     int i, x;
 
-<<<<<<< HEAD
     if (bytestream2_get_bytes_left(&s->g) < 1)
-        return AVERROR(EINVAL);
-=======
-    if (s->buf_end - s->buf < 1)
-        return AVERROR_INVALIDDATA;
->>>>>>> 5efadcb8
+        return AVERROR_INVALIDDATA;
 
     x = bytestream2_get_byteu(&s->g); // Sqcd
 
@@ -430,25 +386,14 @@
 
     if (q->quantsty == JPEG2000_QSTY_NONE) {
         n -= 3;
-<<<<<<< HEAD
         if (bytestream2_get_bytes_left(&s->g) < n || 32*3 < n)
-            return AVERROR(EINVAL);
-=======
-        if (s->buf_end - s->buf < n)
             return AVERROR_INVALIDDATA;
->>>>>>> 5efadcb8
         for (i = 0; i < n; i++)
             q->expn[i] = bytestream2_get_byteu(&s->g) >> 3;
     } else if (q->quantsty == JPEG2000_QSTY_SI) {
-<<<<<<< HEAD
         if (bytestream2_get_bytes_left(&s->g) < 2)
-            return AVERROR(EINVAL);
+            return AVERROR_INVALIDDATA;
         x          = bytestream2_get_be16u(&s->g);
-=======
-        if (s->buf_end - s->buf < 2)
-            return AVERROR_INVALIDDATA;
-        x          = bytestream_get_be16(&s->buf);
->>>>>>> 5efadcb8
         q->expn[0] = x >> 11;
         q->mant[0] = x & 0x7ff;
         for (i = 1; i < JPEG2000_MAX_DECLEVELS * 3; i++) {
@@ -458,13 +403,8 @@
         }
     } else {
         n = (n - 3) >> 1;
-<<<<<<< HEAD
         if (bytestream2_get_bytes_left(&s->g) < 2 * n || 32*3 < n)
-            return AVERROR(EINVAL);
-=======
-        if (s->buf_end - s->buf < n)
             return AVERROR_INVALIDDATA;
->>>>>>> 5efadcb8
         for (i = 0; i < n; i++) {
             x          = bytestream2_get_be16u(&s->g);
             q->expn[i] = x >> 11;
@@ -496,13 +436,8 @@
 {
     int compno;
 
-<<<<<<< HEAD
     if (bytestream2_get_bytes_left(&s->g) < 1)
-        return AVERROR(EINVAL);
-=======
-    if (s->buf_end - s->buf < 1)
-        return AVERROR_INVALIDDATA;
->>>>>>> 5efadcb8
+        return AVERROR_INVALIDDATA;
 
     compno              = bytestream2_get_byteu(&s->g);
     if (compno >= s->ncomponents) {
@@ -522,23 +457,13 @@
     uint32_t Psot;
     uint8_t TPsot;
 
-<<<<<<< HEAD
     if (bytestream2_get_bytes_left(&s->g) < 8)
-        return AVERROR(EINVAL);
+        return AVERROR_INVALIDDATA;
 
     s->curtileno = Isot = bytestream2_get_be16u(&s->g);        // Isot
     if ((unsigned)s->curtileno >= s->numXtiles * s->numYtiles) {
         s->curtileno=0;
-        return AVERROR(EINVAL);
-=======
-    if (s->buf_end - s->buf < 4)
-        return AVERROR_INVALIDDATA;
-
-    Isot = bytestream_get_be16(&s->buf);        // Isot
-    if (Isot) {
-        avpriv_request_sample(s->avctx, "Support for more than one tile");
-        return AVERROR_PATCHWELCOME;
->>>>>>> 5efadcb8
+        return AVERROR_INVALIDDATA;
     }
     Psot  = bytestream2_get_be32u(&s->g);       // Psot
     TPsot = bytestream2_get_byteu(&s->g);       // TPsot
@@ -558,21 +483,7 @@
     s->tile[s->curtileno].tp_idx = TPsot;
     tp             = s->tile[s->curtileno].tile_part + TPsot;
     tp->tile_index = Isot;
-<<<<<<< HEAD
     tp->tp_end     = s->g.buffer + Psot - n - 2;
-=======
-    tp->tp_len     = Psot;
-    tp->tp_idx     = TPsot;
-
-    /* Start of bit stream. Pointer to SOD marker
-     * Check SOD marker is present. */
-    if (JPEG2000_SOD == bytestream_get_be16(&s->buf))
-        tp->tp_start_bstrm = s->buf;
-    else {
-        av_log(s->avctx, AV_LOG_ERROR, "SOD marker not found \n");
-        return AVERROR_INVALIDDATA;
-    }
->>>>>>> 5efadcb8
 
     if (!TPsot) {
         Jpeg2000Tile *tile = s->tile + s->curtileno;
@@ -761,25 +672,12 @@
         nb_code_blocks = prec->nb_codeblocks_height * prec->nb_codeblocks_width;
         for (cblkno = 0; cblkno < nb_code_blocks; cblkno++) {
             Jpeg2000Cblk *cblk = prec->cblk + cblkno;
-<<<<<<< HEAD
             if (   bytestream2_get_bytes_left(&s->g) < cblk->lengthinc
                 || sizeof(cblk->data) < cblk->length + cblk->lengthinc + 2
             )
-                return AVERROR(EINVAL);
+                return AVERROR_INVALIDDATA;
 
             bytestream2_get_bufferu(&s->g, cblk->data + cblk->length, cblk->lengthinc);
-=======
-            if (s->buf_end - s->buf < cblk->lengthinc)
-                return AVERROR_INVALIDDATA;
-            /* Code-block data can be empty. In that case initialize data
-             * with 0xFFFF. */
-            if (cblk->lengthinc > 0) {
-                bytestream_get_buffer(&s->buf, cblk->data, cblk->lengthinc);
-            } else {
-                cblk->data[0] = 0xFF;
-                cblk->data[1] = 0xFF;
-            }
->>>>>>> 5efadcb8
             cblk->length   += cblk->lengthinc;
             cblk->lengthinc = 0;
         }
@@ -789,15 +687,8 @@
 
 static int jpeg2000_decode_packets(Jpeg2000DecoderContext *s, Jpeg2000Tile *tile)
 {
-<<<<<<< HEAD
-    int layno, reslevelno, compno, precno, ok_reslevel;
+    int layno, reslevelno, compno, precno, ok_reslevel, ret;
     int x, y;
-=======
-    int layno, reslevelno, compno, precno, ok_reslevel, ret;
-    uint8_t prog_order = tile->codsty[0].prog_order;
-    uint16_t x;
-    uint16_t y;
->>>>>>> 5efadcb8
 
     s->bit_index = 8;
     switch (tile->codsty[0].prog_order) {
@@ -1360,15 +1251,9 @@
         if (marker == JPEG2000_EOC)
             break;
 
-<<<<<<< HEAD
         len = bytestream2_get_be16(&s->g);
         if (len < 2 || bytestream2_get_bytes_left(&s->g) < len - 2)
-            return AVERROR(EINVAL);
-=======
-        if (s->buf_end - s->buf < 2)
             return AVERROR_INVALIDDATA;
-        len = bytestream_get_be16(&s->buf);
->>>>>>> 5efadcb8
         switch (marker) {
         case JPEG2000_SIZ:
             ret = get_siz(s);
@@ -1477,15 +1362,10 @@
     // reduction factor, i.e number of resolution levels to skip
     s->reduction_factor = s->lowres;
 
-<<<<<<< HEAD
     if (bytestream2_get_bytes_left(&s->g) < 2) {
-        ret = AVERROR(EINVAL);
+        ret = AVERROR_INVALIDDATA;
         goto end;
     }
-=======
-    if (s->buf_end - s->buf < 2)
-        return AVERROR_INVALIDDATA;
->>>>>>> 5efadcb8
 
     // check if the image is in jp2 format
     if (bytestream2_get_bytes_left(&s->g) >= 12 &&
@@ -1494,14 +1374,9 @@
        (bytestream2_get_be32u(&s->g) == JP2_SIG_VALUE)) {
         if (!jp2_find_codestream(s)) {
             av_log(avctx, AV_LOG_ERROR,
-<<<<<<< HEAD
-                   "couldn't find jpeg2k codestream atom\n");
-            ret = -1;
+                   "Could not find Jpeg2000 codestream atom.\n");
+            ret = AVERROR_INVALIDDATA;
             goto end;
-=======
-                   "Could not find Jpeg2000 codestream atom.\n");
-            return AVERROR_INVALIDDATA;
->>>>>>> 5efadcb8
         }
     } else {
         bytestream2_seek(&s->g, 0, SEEK_SET);
@@ -1509,12 +1384,8 @@
 
     if (bytestream2_get_be16u(&s->g) != JPEG2000_SOC) {
         av_log(avctx, AV_LOG_ERROR, "SOC marker not present\n");
-<<<<<<< HEAD
-        ret = -1;
+        ret = AVERROR_INVALIDDATA;
         goto end;
-=======
-        return AVERROR_INVALIDDATA;
->>>>>>> 5efadcb8
     }
     if (ret = jpeg2000_read_main_headers(s))
         goto end;
