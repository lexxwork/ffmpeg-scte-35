/*
 * Intel MediaSDK QSV utility functions
 *
 * copyright (c) 2013 Luca Barbato
 *
 * This file is part of FFmpeg.
 *
 * FFmpeg is free software; you can redistribute it and/or
 * modify it under the terms of the GNU Lesser General Public
 * License as published by the Free Software Foundation; either
 * version 2.1 of the License, or (at your option) any later version.
 *
 * FFmpeg is distributed in the hope that it will be useful,
 * but WITHOUT ANY WARRANTY; without even the implied warranty of
 * MERCHANTABILITY or FITNESS FOR A PARTICULAR PURPOSE.  See the GNU
 * Lesser General Public License for more details.
 *
 * You should have received a copy of the GNU Lesser General Public
 * License along with FFmpeg; if not, write to the Free Software
 * Foundation, Inc., 51 Franklin Street, Fifth Floor, Boston, MA 02110-1301 USA
 */

#ifndef AVCODEC_QSVDEC_H
#define AVCODEC_QSVDEC_H

#include <stdint.h>
#include <sys/types.h>

#include <mfx/mfxvideo.h>

#include "libavutil/fifo.h"
#include "libavutil/frame.h"
#include "libavutil/pixfmt.h"

#include "avcodec.h"
#include "qsv_internal.h"

typedef struct QSVContext {
    // the session used for decoding
    mfxSession session;

    // the session we allocated internally, in case the caller did not provide
    // one
    QSVSession internal_qs;

    /**
     * a linked list of frames currently being used by QSV
     */
    QSVFrame *work_frames;

    AVFifoBuffer *async_fifo;
    AVFifoBuffer *input_fifo;

    // we should to buffer input packets at some cases
    // else it is not possible to handle dynamic stream changes correctly
    // this fifo uses for input packets buffering
    AVFifoBuffer *pkt_fifo;

    // this flag indicates that header parsed,
    // decoder instance created and ready to general decoding
    int engine_ready;

    // we can not just re-init decoder if different sequence header arrived
    // we should to deliver all buffered frames but we can not decode new packets
    // this time. So when reinit_pending is non-zero we flushing decoder and
    // accumulate new arrived packets into pkt_fifo
    int reinit_pending;

    // options set by the caller
    int async_depth;
    int iopattern;

    char *load_plugins;

    mfxExtBuffer **ext_buffers;
    int         nb_ext_buffers;
} QSVContext;

int ff_qsv_map_pixfmt(enum AVPixelFormat format);

<<<<<<< HEAD
int ff_qsv_decode_init(AVCodecContext *s, QSVContext *q, AVPacket *avpkt);

int ff_qsv_decode(AVCodecContext *s, QSVContext *q,
                  AVFrame *frame, int *got_frame,
                  AVPacket *avpkt);
=======
int ff_qsv_process_data(AVCodecContext *avctx, QSVContext *q,
                        AVFrame *frame, int *got_frame, AVPacket *pkt);
>>>>>>> 8aecec84

void ff_qsv_decode_reset(AVCodecContext *avctx, QSVContext *q);

int ff_qsv_decode_close(QSVContext *q);

#endif /* AVCODEC_QSVDEC_H */<|MERGE_RESOLUTION|>--- conflicted
+++ resolved
@@ -78,16 +78,9 @@
 
 int ff_qsv_map_pixfmt(enum AVPixelFormat format);
 
-<<<<<<< HEAD
-int ff_qsv_decode_init(AVCodecContext *s, QSVContext *q, AVPacket *avpkt);
-
 int ff_qsv_decode(AVCodecContext *s, QSVContext *q,
                   AVFrame *frame, int *got_frame,
                   AVPacket *avpkt);
-=======
-int ff_qsv_process_data(AVCodecContext *avctx, QSVContext *q,
-                        AVFrame *frame, int *got_frame, AVPacket *pkt);
->>>>>>> 8aecec84
 
 void ff_qsv_decode_reset(AVCodecContext *avctx, QSVContext *q);
 
