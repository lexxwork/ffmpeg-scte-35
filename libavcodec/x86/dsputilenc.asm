;*****************************************************************************
;* MMX optimized DSP utils
;*****************************************************************************
;* Copyright (c) 2000, 2001 Fabrice Bellard
;* Copyright (c) 2002-2004 Michael Niedermayer <michaelni@gmx.at>
;*
;* This file is part of FFmpeg.
;*
;* FFmpeg is free software; you can redistribute it and/or
;* modify it under the terms of the GNU Lesser General Public
;* License as published by the Free Software Foundation; either
;* version 2.1 of the License, or (at your option) any later version.
;*
;* FFmpeg is distributed in the hope that it will be useful,
;* but WITHOUT ANY WARRANTY; without even the implied warranty of
;* MERCHANTABILITY or FITNESS FOR A PARTICULAR PURPOSE.  See the GNU
;* Lesser General Public License for more details.
;*
;* You should have received a copy of the GNU Lesser General Public
;* License along with FFmpeg; if not, write to the Free Software
;* Foundation, Inc., 51 Franklin Street, Fifth Floor, Boston, MA 02110-1301 USA
;*****************************************************************************

%include "libavutil/x86/x86util.asm"

SECTION_RODATA

cextern pw_1

SECTION .text

%macro DIFF_PIXELS_1 4
    movh            %1, %3
    movh            %2, %4
    punpcklbw       %2, %1
    punpcklbw       %1, %1
    psubw           %1, %2
%endmacro

; %1=uint8_t *pix1, %2=uint8_t *pix2, %3=static offset, %4=stride, %5=stride*3
; %6=temporary storage location
; this macro requires $mmsize stack space (aligned) on %6 (except on SSE+x86-64)
%macro DIFF_PIXELS_8 6
    DIFF_PIXELS_1   m0, m7, [%1     +%3], [%2     +%3]
    DIFF_PIXELS_1   m1, m7, [%1+%4  +%3], [%2+%4  +%3]
    DIFF_PIXELS_1   m2, m7, [%1+%4*2+%3], [%2+%4*2+%3]
    add             %1, %5
    add             %2, %5
    DIFF_PIXELS_1   m3, m7, [%1     +%3], [%2     +%3]
    DIFF_PIXELS_1   m4, m7, [%1+%4  +%3], [%2+%4  +%3]
    DIFF_PIXELS_1   m5, m7, [%1+%4*2+%3], [%2+%4*2+%3]
    DIFF_PIXELS_1   m6, m7, [%1+%5  +%3], [%2+%5  +%3]
%ifdef m8
    DIFF_PIXELS_1   m7, m8, [%1+%4*4+%3], [%2+%4*4+%3]
%else
    mova          [%6], m0
    DIFF_PIXELS_1   m7, m0, [%1+%4*4+%3], [%2+%4*4+%3]
    mova            m0, [%6]
%endif
    sub             %1, %5
    sub             %2, %5
%endmacro

%macro HADAMARD8 0
    SUMSUB_BADC       w, 0, 1, 2, 3
    SUMSUB_BADC       w, 4, 5, 6, 7
    SUMSUB_BADC       w, 0, 2, 1, 3
    SUMSUB_BADC       w, 4, 6, 5, 7
    SUMSUB_BADC       w, 0, 4, 1, 5
    SUMSUB_BADC       w, 2, 6, 3, 7
%endmacro

%macro ABS1_SUM 3
    ABS1            %1, %2
    paddusw         %3, %1
%endmacro

%macro ABS2_SUM 6
    ABS2            %1, %2, %3, %4
    paddusw         %5, %1
    paddusw         %6, %2
%endmacro

%macro ABS_SUM_8x8_64 1
    ABS2            m0, m1, m8, m9
    ABS2_SUM        m2, m3, m8, m9, m0, m1
    ABS2_SUM        m4, m5, m8, m9, m0, m1
    ABS2_SUM        m6, m7, m8, m9, m0, m1
    paddusw         m0, m1
%endmacro

%macro ABS_SUM_8x8_32 1
    mova          [%1], m7
    ABS1            m0, m7
    ABS1            m1, m7
    ABS1_SUM        m2, m7, m0
    ABS1_SUM        m3, m7, m1
    ABS1_SUM        m4, m7, m0
    ABS1_SUM        m5, m7, m1
    ABS1_SUM        m6, m7, m0
    mova            m2, [%1]
    ABS1_SUM        m2, m7, m1
    paddusw         m0, m1
%endmacro

; FIXME: HSUM saturates at 64k, while an 8x8 hadamard or dct block can get up to
; about 100k on extreme inputs. But that's very unlikely to occur in natural video,
; and it's even more unlikely to not have any alternative mvs/modes with lower cost.
%macro HSUM 3
%if cpuflag(sse2)
    movhlps         %2, %1
    paddusw         %1, %2
    pshuflw         %2, %1, 0xE
    paddusw         %1, %2
    pshuflw         %2, %1, 0x1
    paddusw         %1, %2
    movd            %3, %1
%elif cpuflag(mmxext)
    pshufw          %2, %1, 0xE
    paddusw         %1, %2
    pshufw          %2, %1, 0x1
    paddusw         %1, %2
    movd            %3, %1
%elif cpuflag(mmx)
    mova            %2, %1
    psrlq           %1, 32
    paddusw         %1, %2
    mova            %2, %1
    psrlq           %1, 16
    paddusw         %1, %2
    movd            %3, %1
%endif
%endmacro

%macro STORE4 5
    mova [%1+mmsize*0], %2
    mova [%1+mmsize*1], %3
    mova [%1+mmsize*2], %4
    mova [%1+mmsize*3], %5
%endmacro

%macro LOAD4 5
    mova            %2, [%1+mmsize*0]
    mova            %3, [%1+mmsize*1]
    mova            %4, [%1+mmsize*2]
    mova            %5, [%1+mmsize*3]
%endmacro

%macro hadamard8_16_wrapper 2
cglobal hadamard8_diff, 4, 4, %1
%ifndef m8
    %assign pad %2*mmsize-(4+stack_offset&(mmsize-1))
    SUB            rsp, pad
%endif
    call hadamard8x8_diff %+ SUFFIX
%ifndef m8
    ADD            rsp, pad
%endif
    RET

cglobal hadamard8_diff16, 5, 6, %1
%ifndef m8
    %assign pad %2*mmsize-(4+stack_offset&(mmsize-1))
    SUB            rsp, pad
%endif

    call hadamard8x8_diff %+ SUFFIX
    mov            r5d, eax

    add             r1, 8
    add             r2, 8
    call hadamard8x8_diff %+ SUFFIX
    add            r5d, eax

    cmp            r4d, 16
    jne .done

    lea             r1, [r1+r3*8-8]
    lea             r2, [r2+r3*8-8]
    call hadamard8x8_diff %+ SUFFIX
    add            r5d, eax

    add             r1, 8
    add             r2, 8
    call hadamard8x8_diff %+ SUFFIX
    add            r5d, eax

.done:
    mov            eax, r5d
%ifndef m8
    ADD            rsp, pad
%endif
    RET
%endmacro

%macro HADAMARD8_DIFF 0-1
%if cpuflag(sse2)
hadamard8x8_diff %+ SUFFIX:
    lea                          r0, [r3*3]
    DIFF_PIXELS_8                r1, r2,  0, r3, r0, rsp+gprsize
    HADAMARD8
%if ARCH_X86_64
    TRANSPOSE8x8W                 0,  1,  2,  3,  4,  5,  6,  7,  8
%else
    TRANSPOSE8x8W                 0,  1,  2,  3,  4,  5,  6,  7, [rsp+gprsize], [rsp+mmsize+gprsize]
%endif
    HADAMARD8
    ABS_SUM_8x8         rsp+gprsize
    HSUM                        m0, m1, eax
    and                         eax, 0xFFFF
    ret

hadamard8_16_wrapper %1, 3
%elif cpuflag(mmx)
ALIGN 16
; int ff_hadamard8_diff_ ## cpu(MpegEncContext *s, uint8_t *src1,
;                               uint8_t *src2, int stride, int h)
; r0 = void *s = unused, int h = unused (always 8)
; note how r1, r2 and r3 are not clobbered in this function, so 16x16
; can simply call this 2x2x (and that's why we access rsp+gprsize
; everywhere, which is rsp of calling func
hadamard8x8_diff %+ SUFFIX:
    lea                          r0, [r3*3]

    ; first 4x8 pixels
    DIFF_PIXELS_8                r1, r2,  0, r3, r0, rsp+gprsize+0x60
    HADAMARD8
    mova         [rsp+gprsize+0x60], m7
    TRANSPOSE4x4W                 0,  1,  2,  3,  7
    STORE4              rsp+gprsize, m0, m1, m2, m3
    mova                         m7, [rsp+gprsize+0x60]
    TRANSPOSE4x4W                 4,  5,  6,  7,  0
    STORE4         rsp+gprsize+0x40, m4, m5, m6, m7

    ; second 4x8 pixels
    DIFF_PIXELS_8                r1, r2,  4, r3, r0, rsp+gprsize+0x60
    HADAMARD8
    mova         [rsp+gprsize+0x60], m7
    TRANSPOSE4x4W                 0,  1,  2,  3,  7
    STORE4         rsp+gprsize+0x20, m0, m1, m2, m3
    mova                         m7, [rsp+gprsize+0x60]
    TRANSPOSE4x4W                 4,  5,  6,  7,  0

    LOAD4          rsp+gprsize+0x40, m0, m1, m2, m3
    HADAMARD8
    ABS_SUM_8x8_32 rsp+gprsize+0x60
    mova         [rsp+gprsize+0x60], m0

    LOAD4          rsp+gprsize     , m0, m1, m2, m3
    LOAD4          rsp+gprsize+0x20, m4, m5, m6, m7
    HADAMARD8
    ABS_SUM_8x8_32 rsp+gprsize
    paddusw                      m0, [rsp+gprsize+0x60]

    HSUM                         m0, m1, eax
    and                         rax, 0xFFFF
    ret

hadamard8_16_wrapper 0, 14
%endif
%endmacro

INIT_MMX mmx
HADAMARD8_DIFF

INIT_MMX mmxext
HADAMARD8_DIFF

INIT_XMM sse2
%if ARCH_X86_64
%define ABS_SUM_8x8 ABS_SUM_8x8_64
%else
%define ABS_SUM_8x8 ABS_SUM_8x8_32
%endif
HADAMARD8_DIFF 10

INIT_XMM ssse3
%define ABS_SUM_8x8 ABS_SUM_8x8_64
HADAMARD8_DIFF 9

; int ff_sse*_*(MpegEncContext *v, uint8_t *pix1, uint8_t *pix2,
;               int line_size, int h)

%macro SUM_SQUARED_ERRORS 1
cglobal sse%1, 5,5,8, v, pix1, pix2, lsize, h
%if %1 == mmsize
    shr       hd, 1
%endif
    pxor      m0, m0         ; mm0 = 0
    pxor      m7, m7         ; mm7 holds the sum

.next2lines: ; FIXME why are these unaligned movs? pix1[] is aligned
    movu      m1, [pix1q]    ; m1 = pix1[0][0-15], [0-7] for mmx
    movu      m2, [pix2q]    ; m2 = pix2[0][0-15], [0-7] for mmx
%if %1 == mmsize
    movu      m3, [pix1q+lsizeq] ; m3 = pix1[1][0-15], [0-7] for mmx
    movu      m4, [pix2q+lsizeq] ; m4 = pix2[1][0-15], [0-7] for mmx
%else  ; %1 / 2 == mmsize; mmx only
    mova      m3, [pix1q+8]  ; m3 = pix1[0][8-15]
    mova      m4, [pix2q+8]  ; m4 = pix2[0][8-15]
%endif

    ; todo: mm1-mm2, mm3-mm4
    ; algo: subtract mm1 from mm2 with saturation and vice versa
    ;       OR the result to get the absolute difference
    mova      m5, m1
    mova      m6, m3
    psubusb   m1, m2
    psubusb   m3, m4
    psubusb   m2, m5
    psubusb   m4, m6

    por       m2, m1
    por       m4, m3

    ; now convert to 16-bit vectors so we can square them
    mova      m1, m2
    mova      m3, m4

    punpckhbw m2, m0
    punpckhbw m4, m0
    punpcklbw m1, m0         ; mm1 not spread over (mm1,mm2)
    punpcklbw m3, m0         ; mm4 not spread over (mm3,mm4)

    pmaddwd   m2, m2
    pmaddwd   m4, m4
    pmaddwd   m1, m1
    pmaddwd   m3, m3

    paddd     m1, m2
    paddd     m3, m4
    paddd     m7, m1
    paddd     m7, m3

%if %1 == mmsize
    lea    pix1q, [pix1q + 2*lsizeq]
    lea    pix2q, [pix2q + 2*lsizeq]
%else
    add    pix1q, lsizeq
    add    pix2q, lsizeq
%endif
    dec       hd
    jnz .next2lines

    HADDD     m7, m1
    movd     eax, m7         ; return value
    RET
%endmacro

INIT_MMX mmx
SUM_SQUARED_ERRORS 8

INIT_MMX mmx
SUM_SQUARED_ERRORS 16

INIT_XMM sse2
SUM_SQUARED_ERRORS 16

INIT_MMX mmx
; void ff_get_pixels_mmx(int16_t *block, const uint8_t *pixels, int line_size)
cglobal get_pixels, 3,4
    movsxdifnidn r2, r2d
    add          r0, 128
    mov          r3, -128
    pxor         m7, m7
.loop:
    mova         m0, [r1]
    mova         m2, [r1+r2]
    mova         m1, m0
    mova         m3, m2
    punpcklbw    m0, m7
    punpckhbw    m1, m7
    punpcklbw    m2, m7
    punpckhbw    m3, m7
    mova [r0+r3+ 0], m0
    mova [r0+r3+ 8], m1
    mova [r0+r3+16], m2
    mova [r0+r3+24], m3
    lea          r1, [r1+r2*2]
    add          r3, 32
    js .loop
    REP_RET

INIT_XMM sse2
cglobal get_pixels, 3, 4, 5
    movsxdifnidn r2, r2d
    lea          r3, [r2*3]
    pxor         m4, m4
    movh         m0, [r1]
    movh         m1, [r1+r2]
    movh         m2, [r1+r2*2]
    movh         m3, [r1+r3]
    lea          r1, [r1+r2*4]
    punpcklbw    m0, m4
    punpcklbw    m1, m4
    punpcklbw    m2, m4
    punpcklbw    m3, m4
    mova       [r0], m0
    mova  [r0+0x10], m1
    mova  [r0+0x20], m2
    mova  [r0+0x30], m3
    movh         m0, [r1]
    movh         m1, [r1+r2*1]
    movh         m2, [r1+r2*2]
    movh         m3, [r1+r3]
    punpcklbw    m0, m4
    punpcklbw    m1, m4
    punpcklbw    m2, m4
    punpcklbw    m3, m4
    mova  [r0+0x40], m0
    mova  [r0+0x50], m1
    mova  [r0+0x60], m2
    mova  [r0+0x70], m3
    RET

INIT_MMX mmx
; void ff_diff_pixels_mmx(int16_t *block, const uint8_t *s1, const uint8_t *s2,
;                         int stride);
cglobal diff_pixels, 4,5
    movsxdifnidn r3, r3d
    pxor         m7, m7
    add          r0,  128
    mov          r4, -128
.loop:
    mova         m0, [r1]
    mova         m2, [r2]
    mova         m1, m0
    mova         m3, m2
    punpcklbw    m0, m7
    punpckhbw    m1, m7
    punpcklbw    m2, m7
    punpckhbw    m3, m7
    psubw        m0, m2
    psubw        m1, m3
    mova  [r0+r4+0], m0
    mova  [r0+r4+8], m1
    add          r1, r3
    add          r2, r3
    add          r4, 16
    jne .loop
<<<<<<< HEAD
    REP_RET

INIT_XMM sse2
cglobal diff_pixels, 4, 5, 5
    movsxdifnidn r3, r3d
    pxor         m4, m4
    add          r0,  128
    mov          r4, -128
.loop:
    movh         m0, [r1]
    movh         m2, [r2]
    movh         m1, [r1+r3]
    movh         m3, [r2+r3]
    punpcklbw    m0, m4
    punpcklbw    m1, m4
    punpcklbw    m2, m4
    punpcklbw    m3, m4
    psubw        m0, m2
    psubw        m1, m3
    mova [r0+r4+0 ], m0
    mova [r0+r4+16], m1
    lea          r1, [r1+r3*2]
    lea          r2, [r2+r3*2]
    add          r4, 32
    jne .loop
    RET

; int ff_pix_sum16_mmx(uint8_t *pix, int line_size)
; %1 = number of xmm registers used
; %2 = number of loops
; %3 = number of GPRs used
%macro PIX_SUM16 4
cglobal pix_sum16, 2, %3, %1
    movsxdifnidn r1, r1d
    mov          r2, %2
%if cpuflag(xop)
    lea          r3, [r1*3]
%else
    pxor         m5, m5
%endif
    pxor         m4, m4
.loop:
%if cpuflag(xop)
    vphaddubq    m0, [r0]
    vphaddubq    m1, [r0+r1]
    vphaddubq    m2, [r0+r1*2]
    vphaddubq    m3, [r0+r3]
%else
    mova         m0, [r0]
%if mmsize == 8
    mova         m1, [r0+8]
%else
    mova         m1, [r0+r1]
%endif
    punpckhbw    m2, m0, m5
    punpcklbw    m0, m5
    punpckhbw    m3, m1, m5
    punpcklbw    m1, m5
%endif ; cpuflag(xop)
    paddw        m1, m0
    paddw        m3, m2
    paddw        m3, m1
    paddw        m4, m3
%if mmsize == 8
    add          r0, r1
%else
    lea          r0, [r0+r1*%4]
%endif
    dec r2
    jne .loop
%if cpuflag(xop)
    pshufd       m0, m4, q0032
    paddd        m4, m0
%else
    HADDW        m4, m5
%endif
    movd        eax, m4
    RET
%endmacro

INIT_MMX mmx
PIX_SUM16 0, 16, 3, 0
INIT_XMM sse2
PIX_SUM16 6, 8,  3, 2
%if HAVE_XOP_EXTERNAL
INIT_XMM xop
PIX_SUM16 5, 4,  4, 4
%endif

; int ff_pix_norm1_mmx(uint8_t *pix, int line_size)
; %1 = number of xmm registers used
; %2 = number of loops
%macro PIX_NORM1 2
cglobal pix_norm1, 2, 3, %1
    movsxdifnidn r1, r1d
    mov          r2, %2
    pxor         m0, m0
    pxor         m5, m5
.loop:
    mova         m2, [r0+0]
%if mmsize == 8
    mova         m3, [r0+8]
%else
    mova         m3, [r0+r1]
%endif
    punpckhbw    m1, m2, m0
    punpcklbw    m2, m0
    punpckhbw    m4, m3, m0
    punpcklbw    m3, m0
    pmaddwd      m1, m1
    pmaddwd      m2, m2
    pmaddwd      m3, m3
    pmaddwd      m4, m4
    paddd        m2, m1
    paddd        m4, m3
    paddd        m5, m2
    paddd        m5, m4
%if mmsize == 8
    add          r0, r1
%else
    lea          r0, [r0+r1*2]
%endif
    dec r2
    jne .loop
    HADDD        m5, m1
    movd        eax, m5
    RET
%endmacro

INIT_MMX mmx
PIX_NORM1 0, 16
INIT_XMM sse2
PIX_NORM1 6, 8

;-----------------------------------------------
;int ff_sum_abs_dctelem(int16_t *block)
;-----------------------------------------------
; %1 = number of xmm registers used
; %2 = number of inline loops

%macro SUM_ABS_DCTELEM 2
cglobal sum_abs_dctelem, 1, 1, %1, block
    pxor    m0, m0
    pxor    m1, m1
%assign %%i 0
%rep %2
    mova      m2, [blockq+mmsize*(0+%%i)]
    mova      m3, [blockq+mmsize*(1+%%i)]
    mova      m4, [blockq+mmsize*(2+%%i)]
    mova      m5, [blockq+mmsize*(3+%%i)]
    ABS1_SUM  m2, m6, m0
    ABS1_SUM  m3, m6, m1
    ABS1_SUM  m4, m6, m0
    ABS1_SUM  m5, m6, m1
%assign %%i %%i+4
%endrep
    paddusw m0, m1
    HSUM    m0, m1, eax
    and     eax, 0xFFFF
    RET
%endmacro

INIT_MMX mmx
SUM_ABS_DCTELEM 0, 4
INIT_MMX mmxext
SUM_ABS_DCTELEM 0, 4
INIT_XMM sse2
SUM_ABS_DCTELEM 7, 2
INIT_XMM ssse3
SUM_ABS_DCTELEM 6, 2

;------------------------------------------------------------------------------
; int ff_hf_noise*_mmx(uint8_t *pix1, int lsize, int h)
;------------------------------------------------------------------------------
; %1 = 8/16. %2-5=m#
%macro HF_NOISE_PART1 5
    mova      m%2, [pix1q]
%if %1 == 8
    mova      m%3, m%2
    psllq     m%2, 8
    psrlq     m%3, 8
    psrlq     m%2, 8
%else
    mova      m%3, [pix1q+1]
%endif
    mova      m%4, m%2
    mova      m%5, m%3
    punpcklbw m%2, m7
    punpcklbw m%3, m7
    punpckhbw m%4, m7
    punpckhbw m%5, m7
    psubw     m%2, m%3
    psubw     m%4, m%5
%endmacro

; %1-2 = m#
%macro HF_NOISE_PART2 4
    psubw     m%1, m%3
    psubw     m%2, m%4
    pxor       m3, m3
    pxor       m1, m1
    pcmpgtw    m3, m%1
    pcmpgtw    m1, m%2
    pxor      m%1, m3
    pxor      m%2, m1
    psubw     m%1, m3
    psubw     m%2, m1
    paddw     m%2, m%1
    paddw      m6, m%2
%endmacro

; %1 = 8/16
%macro HF_NOISE 1
cglobal hf_noise%1, 3,3,0, pix1, lsize, h
    movsxdifnidn lsizeq, lsized
    sub        hd, 2
    pxor       m7, m7
    pxor       m6, m6
    HF_NOISE_PART1 %1, 0, 1, 2, 3
    add     pix1q, lsizeq
    HF_NOISE_PART1 %1, 4, 1, 5, 3
    HF_NOISE_PART2     0, 2, 4, 5
    add     pix1q, lsizeq
.loop:
    HF_NOISE_PART1 %1, 0, 1, 2, 3
    HF_NOISE_PART2     4, 5, 0, 2
    add     pix1q, lsizeq
    HF_NOISE_PART1 %1, 4, 1, 5, 3
    HF_NOISE_PART2     0, 2, 4, 5
    add     pix1q, lsizeq
    sub        hd, 2
        jne .loop

    mova       m0, m6
    punpcklwd  m0, m7
    punpckhwd  m6, m7
    paddd      m6, m0
    mova       m0, m6
    psrlq      m6, 32
    paddd      m0, m6
    movd      eax, m0   ; eax = result of hf_noise8;
    REP_RET                 ; return eax;
%endmacro

INIT_MMX mmx
HF_NOISE 8
HF_NOISE 16
=======
    REP_RET
>>>>>>> c1661484
<|MERGE_RESOLUTION|>--- conflicted
+++ resolved
@@ -22,10 +22,6 @@
 ;*****************************************************************************
 
 %include "libavutil/x86/x86util.asm"
-
-SECTION_RODATA
-
-cextern pw_1
 
 SECTION .text
 
@@ -438,7 +434,6 @@
     add          r2, r3
     add          r4, 16
     jne .loop
-<<<<<<< HEAD
     REP_RET
 
 INIT_XMM sse2
@@ -466,113 +461,6 @@
     jne .loop
     RET
 
-; int ff_pix_sum16_mmx(uint8_t *pix, int line_size)
-; %1 = number of xmm registers used
-; %2 = number of loops
-; %3 = number of GPRs used
-%macro PIX_SUM16 4
-cglobal pix_sum16, 2, %3, %1
-    movsxdifnidn r1, r1d
-    mov          r2, %2
-%if cpuflag(xop)
-    lea          r3, [r1*3]
-%else
-    pxor         m5, m5
-%endif
-    pxor         m4, m4
-.loop:
-%if cpuflag(xop)
-    vphaddubq    m0, [r0]
-    vphaddubq    m1, [r0+r1]
-    vphaddubq    m2, [r0+r1*2]
-    vphaddubq    m3, [r0+r3]
-%else
-    mova         m0, [r0]
-%if mmsize == 8
-    mova         m1, [r0+8]
-%else
-    mova         m1, [r0+r1]
-%endif
-    punpckhbw    m2, m0, m5
-    punpcklbw    m0, m5
-    punpckhbw    m3, m1, m5
-    punpcklbw    m1, m5
-%endif ; cpuflag(xop)
-    paddw        m1, m0
-    paddw        m3, m2
-    paddw        m3, m1
-    paddw        m4, m3
-%if mmsize == 8
-    add          r0, r1
-%else
-    lea          r0, [r0+r1*%4]
-%endif
-    dec r2
-    jne .loop
-%if cpuflag(xop)
-    pshufd       m0, m4, q0032
-    paddd        m4, m0
-%else
-    HADDW        m4, m5
-%endif
-    movd        eax, m4
-    RET
-%endmacro
-
-INIT_MMX mmx
-PIX_SUM16 0, 16, 3, 0
-INIT_XMM sse2
-PIX_SUM16 6, 8,  3, 2
-%if HAVE_XOP_EXTERNAL
-INIT_XMM xop
-PIX_SUM16 5, 4,  4, 4
-%endif
-
-; int ff_pix_norm1_mmx(uint8_t *pix, int line_size)
-; %1 = number of xmm registers used
-; %2 = number of loops
-%macro PIX_NORM1 2
-cglobal pix_norm1, 2, 3, %1
-    movsxdifnidn r1, r1d
-    mov          r2, %2
-    pxor         m0, m0
-    pxor         m5, m5
-.loop:
-    mova         m2, [r0+0]
-%if mmsize == 8
-    mova         m3, [r0+8]
-%else
-    mova         m3, [r0+r1]
-%endif
-    punpckhbw    m1, m2, m0
-    punpcklbw    m2, m0
-    punpckhbw    m4, m3, m0
-    punpcklbw    m3, m0
-    pmaddwd      m1, m1
-    pmaddwd      m2, m2
-    pmaddwd      m3, m3
-    pmaddwd      m4, m4
-    paddd        m2, m1
-    paddd        m4, m3
-    paddd        m5, m2
-    paddd        m5, m4
-%if mmsize == 8
-    add          r0, r1
-%else
-    lea          r0, [r0+r1*2]
-%endif
-    dec r2
-    jne .loop
-    HADDD        m5, m1
-    movd        eax, m5
-    RET
-%endmacro
-
-INIT_MMX mmx
-PIX_NORM1 0, 16
-INIT_XMM sse2
-PIX_NORM1 6, 8
-
 ;-----------------------------------------------
 ;int ff_sum_abs_dctelem(int16_t *block)
 ;-----------------------------------------------
@@ -685,7 +573,4 @@
 
 INIT_MMX mmx
 HF_NOISE 8
-HF_NOISE 16
-=======
-    REP_RET
->>>>>>> c1661484
+HF_NOISE 16