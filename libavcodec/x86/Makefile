OBJS                                   += x86/constants.o               \
                                          x86/fmtconvert_init.o         \

OBJS-$(CONFIG_AAC_DECODER)             += x86/sbrdsp_init.o
OBJS-$(CONFIG_AC3DSP)                  += x86/ac3dsp_init.o
OBJS-$(CONFIG_CAVS_DECODER)            += x86/cavsdsp.o
OBJS-$(CONFIG_DCT)                     += x86/dct_init.o
OBJS-$(CONFIG_DNXHD_ENCODER)           += x86/dnxhdenc.o
OBJS-$(CONFIG_DSPUTIL)                 += x86/dsputil_init.o            \
                                          x86/dsputil_x86.o
OBJS-$(CONFIG_ENCODERS)                += x86/dsputilenc_mmx.o          \
                                          x86/fdct.o                    \
                                          x86/motion_est.o
OBJS-$(CONFIG_FFT)                     += x86/fft_init.o
OBJS-$(CONFIG_H264CHROMA)              += x86/h264chroma_init.o
OBJS-$(CONFIG_H264DSP)                 += x86/h264dsp_init.o
OBJS-$(CONFIG_H264PRED)                += x86/h264_intrapred_init.o
OBJS-$(CONFIG_H264QPEL)                += x86/h264_qpel.o
OBJS-$(CONFIG_HPELDSP)                 += x86/hpeldsp_init.o
OBJS-$(CONFIG_LPC)                     += x86/lpc.o
OBJS-$(CONFIG_MLP_DECODER)             += x86/mlpdsp.o
OBJS-$(CONFIG_MPEGAUDIODSP)            += x86/mpegaudiodsp.o
OBJS-$(CONFIG_MPEGVIDEO)               += x86/mpegvideo.o
OBJS-$(CONFIG_MPEGVIDEOENC)            += x86/mpegvideoenc.o
OBJS-$(CONFIG_PNG_DECODER)             += x86/pngdsp_init.o
OBJS-$(CONFIG_PRORES_DECODER)          += x86/proresdsp_init.o
OBJS-$(CONFIG_PRORES_LGPL_DECODER)     += x86/proresdsp_init.o
OBJS-$(CONFIG_RV30_DECODER)            += x86/rv34dsp_init.o
OBJS-$(CONFIG_RV40_DECODER)            += x86/rv34dsp_init.o            \
                                          x86/rv40dsp_init.o
OBJS-$(CONFIG_V210_DECODER)            += x86/v210-init.o
OBJS-$(CONFIG_TRUEHD_DECODER)          += x86/mlpdsp.o
OBJS-$(CONFIG_VC1_DECODER)             += x86/vc1dsp_init.o
OBJS-$(CONFIG_VIDEODSP)                += x86/videodsp_init.o
OBJS-$(CONFIG_VORBIS_DECODER)          += x86/vorbisdsp_init.o
OBJS-$(CONFIG_VP3DSP)                  += x86/vp3dsp_init.o
OBJS-$(CONFIG_VP6_DECODER)             += x86/vp6dsp_init.o
OBJS-$(CONFIG_VP8_DECODER)             += x86/vp8dsp_init.o
OBJS-$(CONFIG_VP9_DECODER)             += x86/vp9dsp_init.o
OBJS-$(CONFIG_WEBP_DECODER)            += x86/vp8dsp_init.o
OBJS-$(CONFIG_XMM_CLOBBER_TEST)        += x86/w64xmmtest.o

MMX-OBJS-$(CONFIG_DSPUTIL)             += x86/dsputil_mmx.o             \
                                          x86/fpel_mmx.o                \
                                          x86/idct_mmx_xvid.o           \
                                          x86/idct_sse2_xvid.o          \
                                          x86/rnd_mmx.o                 \
                                          x86/simple_idct.o
MMX-OBJS-$(CONFIG_DIRAC_DECODER)       += x86/dirac_dwt.o
MMX-OBJS-$(CONFIG_HPELDSP)             += x86/fpel_mmx.o                \
                                          x86/hpeldsp_mmx.o             \
                                          x86/rnd_mmx.o
MMX-OBJS-$(CONFIG_SNOW_DECODER)        += x86/snowdsp.o
MMX-OBJS-$(CONFIG_SNOW_ENCODER)        += x86/snowdsp.o
MMX-OBJS-$(CONFIG_VC1_DECODER)         += x86/vc1dsp_mmx.o

YASM-OBJS                              += x86/deinterlace.o             \
                                          x86/fmtconvert.o              \

YASM-OBJS-$(CONFIG_AAC_DECODER)        += x86/sbrdsp.o
YASM-OBJS-$(CONFIG_AC3DSP)             += x86/ac3dsp.o
YASM-OBJS-$(CONFIG_DCT)                += x86/dct32.o
YASM-OBJS-$(CONFIG_DIRAC_DECODER)      += x86/diracdsp_mmx.o x86/diracdsp_yasm.o\
                                          x86/dwt_yasm.o
YASM-OBJS-$(CONFIG_DSPUTIL)            += x86/dsputil.o                 \
                                          x86/fpel.o                    \
                                          x86/mpeg4qpel.o               \
                                          x86/qpel.o
YASM-OBJS-$(CONFIG_ENCODERS)           += x86/dsputilenc.o
YASM-OBJS-$(CONFIG_FFT)                += x86/fft.o
YASM-OBJS-$(CONFIG_H263_DECODER)       += x86/h263_loopfilter.o
YASM-OBJS-$(CONFIG_H263_ENCODER)       += x86/h263_loopfilter.o
YASM-OBJS-$(CONFIG_H264CHROMA)         += x86/h264_chromamc.o           \
                                          x86/h264_chromamc_10bit.o
YASM-OBJS-$(CONFIG_H264DSP)            += x86/h264_deblock.o            \
                                          x86/h264_deblock_10bit.o      \
                                          x86/h264_idct.o               \
                                          x86/h264_idct_10bit.o         \
                                          x86/h264_weight.o             \
                                          x86/h264_weight_10bit.o
YASM-OBJS-$(CONFIG_H264PRED)           += x86/h264_intrapred.o          \
                                          x86/h264_intrapred_10bit.o
YASM-OBJS-$(CONFIG_H264QPEL)           += x86/h264_qpel_8bit.o          \
                                          x86/h264_qpel_10bit.o         \
                                          x86/fpel.o                    \
                                          x86/qpel.o
YASM-OBJS-$(CONFIG_HPELDSP)            += x86/fpel.o                    \
                                          x86/hpeldsp.o
YASM-OBJS-$(CONFIG_MPEGAUDIODSP)       += x86/imdct36.o
YASM-OBJS-$(CONFIG_PNG_DECODER)        += x86/pngdsp.o
YASM-OBJS-$(CONFIG_PRORES_DECODER)     += x86/proresdsp.o
YASM-OBJS-$(CONFIG_PRORES_LGPL_DECODER) += x86/proresdsp.o
YASM-OBJS-$(CONFIG_RV30_DECODER)       += x86/rv34dsp.o
YASM-OBJS-$(CONFIG_RV40_DECODER)       += x86/rv34dsp.o                 \
                                          x86/rv40dsp.o
YASM-OBJS-$(CONFIG_V210_DECODER)       += x86/v210.o
YASM-OBJS-$(CONFIG_VC1_DECODER)        += x86/vc1dsp.o
YASM-OBJS-$(CONFIG_VIDEODSP)           += x86/videodsp.o
YASM-OBJS-$(CONFIG_VORBIS_DECODER)     += x86/vorbisdsp.o
YASM-OBJS-$(CONFIG_VP3DSP)             += x86/vp3dsp.o
YASM-OBJS-$(CONFIG_VP6_DECODER)        += x86/vp6dsp.o
<<<<<<< HEAD
YASM-OBJS-$(CONFIG_VP8_DECODER)        += x86/vp8dsp.o
YASM-OBJS-$(CONFIG_VP9_DECODER)        += x86/vp9dsp.o
YASM-OBJS-$(CONFIG_WEBP_DECODER)       += x86/vp8dsp.o
=======
YASM-OBJS-$(CONFIG_VP8_DECODER)        += x86/vp8dsp.o                  \
                                          x86/vp8dsp_loopfilter.o
>>>>>>> 1700b4e6
<|MERGE_RESOLUTION|>--- conflicted
+++ resolved
@@ -99,11 +99,7 @@
 YASM-OBJS-$(CONFIG_VORBIS_DECODER)     += x86/vorbisdsp.o
 YASM-OBJS-$(CONFIG_VP3DSP)             += x86/vp3dsp.o
 YASM-OBJS-$(CONFIG_VP6_DECODER)        += x86/vp6dsp.o
-<<<<<<< HEAD
-YASM-OBJS-$(CONFIG_VP8_DECODER)        += x86/vp8dsp.o
-YASM-OBJS-$(CONFIG_VP9_DECODER)        += x86/vp9dsp.o
-YASM-OBJS-$(CONFIG_WEBP_DECODER)       += x86/vp8dsp.o
-=======
 YASM-OBJS-$(CONFIG_VP8_DECODER)        += x86/vp8dsp.o                  \
                                           x86/vp8dsp_loopfilter.o
->>>>>>> 1700b4e6
+YASM-OBJS-$(CONFIG_VP9_DECODER)        += x86/vp9dsp.o
+YASM-OBJS-$(CONFIG_WEBP_DECODER)       += x86/vp8dsp.o