/*
 * AVPacket functions for libavcodec
 * Copyright (c) 2000, 2001, 2002 Fabrice Bellard
 *
 * This file is part of FFmpeg.
 *
 * FFmpeg is free software; you can redistribute it and/or
 * modify it under the terms of the GNU Lesser General Public
 * License as published by the Free Software Foundation; either
 * version 2.1 of the License, or (at your option) any later version.
 *
 * FFmpeg is distributed in the hope that it will be useful,
 * but WITHOUT ANY WARRANTY; without even the implied warranty of
 * MERCHANTABILITY or FITNESS FOR A PARTICULAR PURPOSE.  See the GNU
 * Lesser General Public License for more details.
 *
 * You should have received a copy of the GNU Lesser General Public
 * License along with FFmpeg; if not, write to the Free Software
 * Foundation, Inc., 51 Franklin Street, Fifth Floor, Boston, MA 02110-1301 USA
 */

#include <string.h>

#include "libavutil/avassert.h"
#include "libavutil/common.h"
#include "libavutil/mem.h"
#include "avcodec.h"
#include "bytestream.h"
#include "internal.h"

void ff_packet_free_side_data(AVPacket *pkt)
{
    int i;
    for (i = 0; i < pkt->side_data_elems; i++)
        av_free(pkt->side_data[i].data);
    av_freep(&pkt->side_data);
    pkt->side_data_elems = 0;
}

#if FF_API_DESTRUCT_PACKET
void av_destruct_packet(AVPacket *pkt)
{
    av_free(pkt->data);
    pkt->data = NULL;
    pkt->size = 0;
}

/* a dummy destruct callback for the callers that assume AVPacket.destruct ==
 * NULL => static data */
static void dummy_destruct_packet(AVPacket *pkt)
{
    av_assert0(0);
}
#endif

void av_init_packet(AVPacket *pkt)
{
    pkt->pts                  = AV_NOPTS_VALUE;
    pkt->dts                  = AV_NOPTS_VALUE;
    pkt->pos                  = -1;
    pkt->duration             = 0;
    pkt->convergence_duration = 0;
    pkt->flags                = 0;
    pkt->stream_index         = 0;
#if FF_API_DESTRUCT_PACKET
    pkt->destruct             = NULL;
#endif
    pkt->buf                  = NULL;
    pkt->side_data            = NULL;
    pkt->side_data_elems      = 0;
}

int av_new_packet(AVPacket *pkt, int size)
{
    AVBufferRef *buf = NULL;

    if ((unsigned)size >= (unsigned)size + FF_INPUT_BUFFER_PADDING_SIZE)
        return AVERROR(EINVAL);

    av_buffer_realloc(&buf, size + FF_INPUT_BUFFER_PADDING_SIZE);
    if (!buf)
        return AVERROR(ENOMEM);

    memset(buf->data + size, 0, FF_INPUT_BUFFER_PADDING_SIZE);

    av_init_packet(pkt);
    pkt->buf      = buf;
    pkt->data     = buf->data;
    pkt->size     = size;
#if FF_API_DESTRUCT_PACKET
    pkt->destruct = dummy_destruct_packet;
#endif

    return 0;
}

void av_shrink_packet(AVPacket *pkt, int size)
{
    if (pkt->size <= size)
        return;
    pkt->size = size;
    memset(pkt->data + size, 0, FF_INPUT_BUFFER_PADDING_SIZE);
}

int av_grow_packet(AVPacket *pkt, int grow_by)
{
    int new_size;
    av_assert0((unsigned)pkt->size <= INT_MAX - FF_INPUT_BUFFER_PADDING_SIZE);
    if (!pkt->size)
        return av_new_packet(pkt, grow_by);
    if ((unsigned)grow_by >
        INT_MAX - (pkt->size + FF_INPUT_BUFFER_PADDING_SIZE))
        return -1;

    new_size = pkt->size + grow_by + FF_INPUT_BUFFER_PADDING_SIZE;
    if (pkt->buf) {
        int ret = av_buffer_realloc(&pkt->buf, new_size);
        if (ret < 0)
            return ret;
    } else {
        pkt->buf = av_buffer_alloc(new_size);
        if (!pkt->buf)
            return AVERROR(ENOMEM);
        memcpy(pkt->buf->data, pkt->data, FFMIN(pkt->size, pkt->size + grow_by));
#if FF_API_DESTRUCT_PACKET
        pkt->destruct = dummy_destruct_packet;
#endif
    }
    pkt->data  = pkt->buf->data;
    pkt->size += grow_by;
    memset(pkt->data + pkt->size, 0, FF_INPUT_BUFFER_PADDING_SIZE);

    return 0;
}

int av_packet_from_data(AVPacket *pkt, uint8_t *data, int size)
{
    if (size >= INT_MAX - FF_INPUT_BUFFER_PADDING_SIZE)
        return AVERROR(EINVAL);

    pkt->buf = av_buffer_create(data, size + FF_INPUT_BUFFER_PADDING_SIZE,
                                av_buffer_default_free, NULL, 0);
    if (!pkt->buf)
        return AVERROR(ENOMEM);

    pkt->data = data;
    pkt->size = size;
#if FF_API_DESTRUCT_PACKET
    pkt->destruct = dummy_destruct_packet;
#endif

    return 0;
}

#define ALLOC_MALLOC(data, size) data = av_malloc(size)
#define ALLOC_BUF(data, size)                \
do {                                         \
    av_buffer_realloc(&pkt->buf, size);      \
    data = pkt->buf ? pkt->buf->data : NULL; \
} while (0)

#define DUP_DATA(dst, src, size, padding, ALLOC)                        \
    do {                                                                \
        void *data;                                                     \
        if (padding) {                                                  \
            if ((unsigned)(size) >                                      \
                (unsigned)(size) + FF_INPUT_BUFFER_PADDING_SIZE)        \
                goto failed_alloc;                                      \
            ALLOC(data, size + FF_INPUT_BUFFER_PADDING_SIZE);           \
        } else {                                                        \
            ALLOC(data, size);                                          \
        }                                                               \
        if (!data)                                                      \
            goto failed_alloc;                                          \
        memcpy(data, src, size);                                        \
        if (padding)                                                    \
            memset((uint8_t *)data + size, 0,                           \
                   FF_INPUT_BUFFER_PADDING_SIZE);                       \
        dst = data;                                                     \
    } while (0)

/* Makes duplicates of data, side_data, but does not copy any other fields */
static int copy_packet_data(AVPacket *dst, AVPacket *src)
{
    dst->data      = NULL;
    dst->side_data = NULL;
    DUP_DATA(dst->data, src->data, dst->size, 1);
    dst->destruct = av_destruct_packet;

<<<<<<< HEAD
    if (dst->side_data_elems) {
        int i;

        DUP_DATA(dst->side_data, src->side_data,
                dst->side_data_elems * sizeof(*dst->side_data), 0);
        memset(dst->side_data, 0,
                dst->side_data_elems * sizeof(*dst->side_data));
        for (i = 0; i < dst->side_data_elems; i++) {
            DUP_DATA(dst->side_data[i].data, src->side_data[i].data,
                    src->side_data[i].size, 1);
            dst->side_data[i].size = src->side_data[i].size;
            dst->side_data[i].type = src->side_data[i].type;
=======
    if (!pkt->buf && pkt->data
#if FF_API_DESTRUCT_PACKET
        && !pkt->destruct
#endif
        ) {
        tmp_pkt = *pkt;

        pkt->data      = NULL;
        pkt->side_data = NULL;
        DUP_DATA(pkt->data, tmp_pkt.data, pkt->size, 1, ALLOC_BUF);
#if FF_API_DESTRUCT_PACKET
        pkt->destruct = dummy_destruct_packet;
#endif

        if (pkt->side_data_elems) {
            int i;

            DUP_DATA(pkt->side_data, tmp_pkt.side_data,
                     pkt->side_data_elems * sizeof(*pkt->side_data), 0, ALLOC_MALLOC);
            memset(pkt->side_data, 0,
                   pkt->side_data_elems * sizeof(*pkt->side_data));
            for (i = 0; i < pkt->side_data_elems; i++)
                DUP_DATA(pkt->side_data[i].data, tmp_pkt.side_data[i].data,
                         tmp_pkt.side_data[i].size, 1, ALLOC_MALLOC);
>>>>>>> 1afddbe5
        }
    }
    return 0;

failed_alloc:
<<<<<<< HEAD
    av_destruct_packet(dst);
=======
    av_free_packet(pkt);
>>>>>>> 1afddbe5
    return AVERROR(ENOMEM);
}

int av_dup_packet(AVPacket *pkt)
{
    AVPacket tmp_pkt;

    if (pkt->destruct == NULL && pkt->data) {
        tmp_pkt = *pkt;
        return copy_packet_data(pkt, &tmp_pkt);
    }
    return 0;
}

int av_copy_packet(AVPacket *dst, AVPacket *src)
{
    *dst = *src;
    return copy_packet_data(dst, src);
}

void av_free_packet(AVPacket *pkt)
{
    if (pkt) {
        int i;

        if (pkt->buf)
            av_buffer_unref(&pkt->buf);
#if FF_API_DESTRUCT_PACKET
        else if (pkt->destruct)
            pkt->destruct(pkt);
        pkt->destruct = NULL;
#endif
        pkt->data            = NULL;
        pkt->size            = 0;

        for (i = 0; i < pkt->side_data_elems; i++)
            av_free(pkt->side_data[i].data);
        av_freep(&pkt->side_data);
        pkt->side_data_elems = 0;
    }
}

uint8_t *av_packet_new_side_data(AVPacket *pkt, enum AVPacketSideDataType type,
                                 int size)
{
    int elems = pkt->side_data_elems;

    if ((unsigned)elems + 1 > INT_MAX / sizeof(*pkt->side_data))
        return NULL;
    if ((unsigned)size > INT_MAX - FF_INPUT_BUFFER_PADDING_SIZE)
        return NULL;

    pkt->side_data = av_realloc(pkt->side_data,
                                (elems + 1) * sizeof(*pkt->side_data));
    if (!pkt->side_data)
        return NULL;

    pkt->side_data[elems].data = av_malloc(size + FF_INPUT_BUFFER_PADDING_SIZE);
    if (!pkt->side_data[elems].data)
        return NULL;
    pkt->side_data[elems].size = size;
    pkt->side_data[elems].type = type;
    pkt->side_data_elems++;

    return pkt->side_data[elems].data;
}

uint8_t *av_packet_get_side_data(AVPacket *pkt, enum AVPacketSideDataType type,
                                 int *size)
{
    int i;

    for (i = 0; i < pkt->side_data_elems; i++) {
        if (pkt->side_data[i].type == type) {
            if (size)
                *size = pkt->side_data[i].size;
            return pkt->side_data[i].data;
        }
    }
    return NULL;
}

#define FF_MERGE_MARKER 0x8c4d9d108e25e9feULL

int av_packet_merge_side_data(AVPacket *pkt){
    if(pkt->side_data_elems){
        int i;
        uint8_t *p;
        uint64_t size= pkt->size + 8LL + FF_INPUT_BUFFER_PADDING_SIZE;
        AVPacket old= *pkt;
        for (i=0; i<old.side_data_elems; i++) {
            size += old.side_data[i].size + 5LL;
        }
        if (size > INT_MAX)
            return AVERROR(EINVAL);
        p = av_malloc(size);
        if (!p)
            return AVERROR(ENOMEM);
        pkt->data = p;
        pkt->destruct = av_destruct_packet;
        pkt->size = size - FF_INPUT_BUFFER_PADDING_SIZE;
        bytestream_put_buffer(&p, old.data, old.size);
        for (i=old.side_data_elems-1; i>=0; i--) {
            bytestream_put_buffer(&p, old.side_data[i].data, old.side_data[i].size);
            bytestream_put_be32(&p, old.side_data[i].size);
            *p++ = old.side_data[i].type | ((i==old.side_data_elems-1)*128);
        }
        bytestream_put_be64(&p, FF_MERGE_MARKER);
        av_assert0(p-pkt->data == pkt->size);
        memset(p, 0, FF_INPUT_BUFFER_PADDING_SIZE);
        av_free_packet(&old);
        pkt->side_data_elems = 0;
        pkt->side_data = NULL;
        return 1;
    }
    return 0;
}

int av_packet_split_side_data(AVPacket *pkt){
    if (!pkt->side_data_elems && pkt->size >12 && AV_RB64(pkt->data + pkt->size - 8) == FF_MERGE_MARKER){
        int i;
        unsigned int size;
        uint8_t *p;

        p = pkt->data + pkt->size - 8 - 5;
        for (i=1; ; i++){
            size = AV_RB32(p);
            if (size>INT_MAX || p - pkt->data < size)
                return 0;
            if (p[4]&128)
                break;
            p-= size+5;
        }

        pkt->side_data = av_malloc(i * sizeof(*pkt->side_data));
        if (!pkt->side_data)
            return AVERROR(ENOMEM);

        p= pkt->data + pkt->size - 8 - 5;
        for (i=0; ; i++){
            size= AV_RB32(p);
            av_assert0(size<=INT_MAX && p - pkt->data >= size);
            pkt->side_data[i].data = av_malloc(size + FF_INPUT_BUFFER_PADDING_SIZE);
            pkt->side_data[i].size = size;
            pkt->side_data[i].type = p[4]&127;
            if (!pkt->side_data[i].data)
                return AVERROR(ENOMEM);
            memcpy(pkt->side_data[i].data, p-size, size);
            pkt->size -= size + 5;
            if(p[4]&128)
                break;
            p-= size+5;
        }
        pkt->size -= 8;
        pkt->side_data_elems = i+1;
        return 1;
    }
    return 0;
}

int av_packet_shrink_side_data(AVPacket *pkt, enum AVPacketSideDataType type,
                               int size)
{
    int i;

    for (i = 0; i < pkt->side_data_elems; i++) {
        if (pkt->side_data[i].type == type) {
            if (size > pkt->side_data[i].size)
                return AVERROR(ENOMEM);
            pkt->side_data[i].size = size;
            return 0;
        }
    }
    return AVERROR(ENOENT);
}<|MERGE_RESOLUTION|>--- conflicted
+++ resolved
@@ -180,71 +180,46 @@
     } while (0)
 
 /* Makes duplicates of data, side_data, but does not copy any other fields */
-static int copy_packet_data(AVPacket *dst, AVPacket *src)
-{
-    dst->data      = NULL;
-    dst->side_data = NULL;
-    DUP_DATA(dst->data, src->data, dst->size, 1);
-    dst->destruct = av_destruct_packet;
-
-<<<<<<< HEAD
-    if (dst->side_data_elems) {
+static int copy_packet_data(AVPacket *pkt, AVPacket *src)
+{
+    pkt->data      = NULL;
+    pkt->side_data = NULL;
+    DUP_DATA(pkt->data, src->data, pkt->size, 1, ALLOC_BUF);
+#if FF_API_DESTRUCT_PACKET
+    pkt->destruct = dummy_destruct_packet;
+#endif
+
+    if (pkt->side_data_elems) {
         int i;
 
-        DUP_DATA(dst->side_data, src->side_data,
-                dst->side_data_elems * sizeof(*dst->side_data), 0);
-        memset(dst->side_data, 0,
-                dst->side_data_elems * sizeof(*dst->side_data));
-        for (i = 0; i < dst->side_data_elems; i++) {
-            DUP_DATA(dst->side_data[i].data, src->side_data[i].data,
-                    src->side_data[i].size, 1);
-            dst->side_data[i].size = src->side_data[i].size;
-            dst->side_data[i].type = src->side_data[i].type;
-=======
+        DUP_DATA(pkt->side_data, src->side_data,
+                pkt->side_data_elems * sizeof(*pkt->side_data), 0, ALLOC_MALLOC);
+        memset(pkt->side_data, 0,
+                pkt->side_data_elems * sizeof(*pkt->side_data));
+        for (i = 0; i < pkt->side_data_elems; i++) {
+            DUP_DATA(pkt->side_data[i].data, src->side_data[i].data,
+                    src->side_data[i].size, 1, ALLOC_MALLOC);
+            pkt->side_data[i].size = src->side_data[i].size;
+            pkt->side_data[i].type = src->side_data[i].type;
+        }
+    }
+    return 0;
+
+failed_alloc:
+    av_destruct_packet(pkt);
+    return AVERROR(ENOMEM);
+}
+
+int av_dup_packet(AVPacket *pkt)
+{
+    AVPacket tmp_pkt;
+
     if (!pkt->buf && pkt->data
 #if FF_API_DESTRUCT_PACKET
         && !pkt->destruct
 #endif
         ) {
         tmp_pkt = *pkt;
-
-        pkt->data      = NULL;
-        pkt->side_data = NULL;
-        DUP_DATA(pkt->data, tmp_pkt.data, pkt->size, 1, ALLOC_BUF);
-#if FF_API_DESTRUCT_PACKET
-        pkt->destruct = dummy_destruct_packet;
-#endif
-
-        if (pkt->side_data_elems) {
-            int i;
-
-            DUP_DATA(pkt->side_data, tmp_pkt.side_data,
-                     pkt->side_data_elems * sizeof(*pkt->side_data), 0, ALLOC_MALLOC);
-            memset(pkt->side_data, 0,
-                   pkt->side_data_elems * sizeof(*pkt->side_data));
-            for (i = 0; i < pkt->side_data_elems; i++)
-                DUP_DATA(pkt->side_data[i].data, tmp_pkt.side_data[i].data,
-                         tmp_pkt.side_data[i].size, 1, ALLOC_MALLOC);
->>>>>>> 1afddbe5
-        }
-    }
-    return 0;
-
-failed_alloc:
-<<<<<<< HEAD
-    av_destruct_packet(dst);
-=======
-    av_free_packet(pkt);
->>>>>>> 1afddbe5
-    return AVERROR(ENOMEM);
-}
-
-int av_dup_packet(AVPacket *pkt)
-{
-    AVPacket tmp_pkt;
-
-    if (pkt->destruct == NULL && pkt->data) {
-        tmp_pkt = *pkt;
         return copy_packet_data(pkt, &tmp_pkt);
     }
     return 0;
@@ -253,6 +228,7 @@
 int av_copy_packet(AVPacket *dst, AVPacket *src)
 {
     *dst = *src;
+    dst->buf = av_buffer_ref(src->buf);
     return copy_packet_data(dst, src);
 }
 
@@ -322,6 +298,7 @@
 
 int av_packet_merge_side_data(AVPacket *pkt){
     if(pkt->side_data_elems){
+        AVBufferRef *buf;
         int i;
         uint8_t *p;
         uint64_t size= pkt->size + 8LL + FF_INPUT_BUFFER_PADDING_SIZE;
@@ -331,11 +308,14 @@
         }
         if (size > INT_MAX)
             return AVERROR(EINVAL);
-        p = av_malloc(size);
-        if (!p)
+        buf = av_buffer_alloc(size);
+        if (!buf)
             return AVERROR(ENOMEM);
-        pkt->data = p;
-        pkt->destruct = av_destruct_packet;
+        pkt->buf = buf;
+        pkt->data = p = buf->data;
+#if FF_API_DESTRUCT_PACKET
+        pkt->destruct = dummy_destruct_packet;
+#endif
         pkt->size = size - FF_INPUT_BUFFER_PADDING_SIZE;
         bytestream_put_buffer(&p, old.data, old.size);
         for (i=old.side_data_elems-1; i>=0; i--) {
