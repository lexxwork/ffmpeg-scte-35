/*
 * MPEG4 decoder.
 * Copyright (c) 2000,2001 Fabrice Bellard
 * Copyright (c) 2002-2010 Michael Niedermayer <michaelni@gmx.at>
 *
 * This file is part of FFmpeg.
 *
 * FFmpeg is free software; you can redistribute it and/or
 * modify it under the terms of the GNU Lesser General Public
 * License as published by the Free Software Foundation; either
 * version 2.1 of the License, or (at your option) any later version.
 *
 * FFmpeg is distributed in the hope that it will be useful,
 * but WITHOUT ANY WARRANTY; without even the implied warranty of
 * MERCHANTABILITY or FITNESS FOR A PARTICULAR PURPOSE.  See the GNU
 * Lesser General Public License for more details.
 *
 * You should have received a copy of the GNU Lesser General Public
 * License along with FFmpeg; if not, write to the Free Software
 * Foundation, Inc., 51 Franklin Street, Fifth Floor, Boston, MA 02110-1301 USA
 */

#define UNCHECKED_BITSTREAM_READER 1

#include "libavutil/opt.h"
#include "error_resilience.h"
#include "internal.h"
#include "mpegvideo.h"
#include "mpeg4video.h"
#include "h263.h"
#include "thread.h"

/* The defines below define the number of bits that are read at once for
 * reading vlc values. Changing these may improve speed and data cache needs
 * be aware though that decreasing them may need the number of stages that is
 * passed to get_vlc* to be increased. */
#define SPRITE_TRAJ_VLC_BITS 6
#define DC_VLC_BITS 9
#define MB_TYPE_B_VLC_BITS 4

static VLC dc_lum, dc_chrom;
static VLC sprite_trajectory;
static VLC mb_type_b_vlc;

static const int mb_type_b_map[4] = {
    MB_TYPE_DIRECT2 | MB_TYPE_L0L1,
    MB_TYPE_L0L1    | MB_TYPE_16x16,
    MB_TYPE_L1      | MB_TYPE_16x16,
    MB_TYPE_L0      | MB_TYPE_16x16,
};

/**
 * Predict the ac.
 * @param n block index (0-3 are luma, 4-5 are chroma)
 * @param dir the ac prediction direction
 */
void ff_mpeg4_pred_ac(MpegEncContext *s, int16_t *block, int n, int dir)
{
    int i;
    int16_t *ac_val, *ac_val1;
    int8_t *const qscale_table = s->current_picture.qscale_table;

    /* find prediction */
    ac_val  = s->ac_val[0][0] + s->block_index[n] * 16;
    ac_val1 = ac_val;
    if (s->ac_pred) {
        if (dir == 0) {
            const int xy = s->mb_x - 1 + s->mb_y * s->mb_stride;
            /* left prediction */
            ac_val -= 16;

            if (s->mb_x == 0 || s->qscale == qscale_table[xy] ||
                n == 1 || n == 3) {
                /* same qscale */
                for (i = 1; i < 8; i++)
                    block[s->dsp.idct_permutation[i << 3]] += ac_val[i];
            } else {
                /* different qscale, we must rescale */
                for (i = 1; i < 8; i++)
                    block[s->dsp.idct_permutation[i << 3]] += ROUNDED_DIV(ac_val[i] * qscale_table[xy], s->qscale);
            }
        } else {
            const int xy = s->mb_x + s->mb_y * s->mb_stride - s->mb_stride;
            /* top prediction */
            ac_val -= 16 * s->block_wrap[n];

            if (s->mb_y == 0 || s->qscale == qscale_table[xy] ||
                n == 2 || n == 3) {
                /* same qscale */
                for (i = 1; i < 8; i++)
                    block[s->dsp.idct_permutation[i]] += ac_val[i + 8];
            } else {
                /* different qscale, we must rescale */
                for (i = 1; i < 8; i++)
                    block[s->dsp.idct_permutation[i]] += ROUNDED_DIV(ac_val[i + 8] * qscale_table[xy], s->qscale);
            }
        }
    }
    /* left copy */
    for (i = 1; i < 8; i++)
        ac_val1[i] = block[s->dsp.idct_permutation[i << 3]];

    /* top copy */
    for (i = 1; i < 8; i++)
        ac_val1[8 + i] = block[s->dsp.idct_permutation[i]];
}

/**
 * check if the next stuff is a resync marker or the end.
 * @return 0 if not
 */
static inline int mpeg4_is_resync(Mpeg4DecContext *ctx)
{
    MpegEncContext *s = &ctx->m;
    int bits_count = get_bits_count(&s->gb);
    int v          = show_bits(&s->gb, 16);

    if (s->workaround_bugs & FF_BUG_NO_PADDING && !ctx->resync_marker)
        return 0;

    while (v <= 0xFF) {
        if (s->pict_type == AV_PICTURE_TYPE_B ||
            (v >> (8 - s->pict_type) != 1) || s->partitioned_frame)
            break;
        skip_bits(&s->gb, 8 + s->pict_type);
        bits_count += 8 + s->pict_type;
        v = show_bits(&s->gb, 16);
    }

    if (bits_count + 8 >= s->gb.size_in_bits) {
        v >>= 8;
        v  |= 0x7F >> (7 - (bits_count & 7));

        if (v == 0x7F)
            return s->mb_num;
    } else {
        if (v == ff_mpeg4_resync_prefix[bits_count & 7]) {
            int len, mb_num;
            int mb_num_bits = av_log2(s->mb_num - 1) + 1;
            GetBitContext gb = s->gb;

            skip_bits(&s->gb, 1);
            align_get_bits(&s->gb);

            for (len = 0; len < 32; len++)
                if (get_bits1(&s->gb))
                    break;

            mb_num = get_bits(&s->gb, mb_num_bits);
            if (!mb_num || mb_num > s->mb_num || get_bits_count(&s->gb)+6 > s->gb.size_in_bits)
                mb_num= -1;

            s->gb = gb;

            if (len >= ff_mpeg4_get_video_packet_prefix_length(s))
                return mb_num;
        }
    }
    return 0;
}

static int mpeg4_decode_sprite_trajectory(Mpeg4DecContext *ctx, GetBitContext *gb)
{
    MpegEncContext *s = &ctx->m;
    int a     = 2 << s->sprite_warping_accuracy;
    int rho   = 3  - s->sprite_warping_accuracy;
    int r     = 16 / a;
    int alpha = 0;
    int beta  = 0;
    int w     = s->width;
    int h     = s->height;
    int min_ab, i, w2, h2, w3, h3;
    int sprite_ref[4][2];
    int virtual_ref[2][2];

    // only true for rectangle shapes
    const int vop_ref[4][2] = { { 0, 0 },         { s->width, 0 },
                                { 0, s->height }, { s->width, s->height } };
    int d[4][2]             = { { 0, 0 }, { 0, 0 }, { 0, 0 }, { 0, 0 } };

    if (w <= 0 || h <= 0)
        return AVERROR_INVALIDDATA;

    for (i = 0; i < s->num_sprite_warping_points; i++) {
        int length;
        int x = 0, y = 0;

        length = get_vlc2(gb, sprite_trajectory.table, SPRITE_TRAJ_VLC_BITS, 3);
        if (length)
            x = get_xbits(gb, length);

        if (!(ctx->divx_version == 500 && ctx->divx_build == 413))
            skip_bits1(gb);     /* marker bit */

        length = get_vlc2(gb, sprite_trajectory.table, SPRITE_TRAJ_VLC_BITS, 3);
        if (length)
            y = get_xbits(gb, length);

        skip_bits1(gb);         /* marker bit */
        s->sprite_traj[i][0] = d[i][0] = x;
        s->sprite_traj[i][1] = d[i][1] = y;
    }
    for (; i < 4; i++)
        s->sprite_traj[i][0] = s->sprite_traj[i][1] = 0;

    while ((1 << alpha) < w)
        alpha++;
    while ((1 << beta) < h)
        beta++;  /* typo in the mpeg4 std for the definition of w' and h' */
    w2 = 1 << alpha;
    h2 = 1 << beta;

    // Note, the 4th point isn't used for GMC
    if (ctx->divx_version == 500 && ctx->divx_build == 413) {
        sprite_ref[0][0] = a * vop_ref[0][0] + d[0][0];
        sprite_ref[0][1] = a * vop_ref[0][1] + d[0][1];
        sprite_ref[1][0] = a * vop_ref[1][0] + d[0][0] + d[1][0];
        sprite_ref[1][1] = a * vop_ref[1][1] + d[0][1] + d[1][1];
        sprite_ref[2][0] = a * vop_ref[2][0] + d[0][0] + d[2][0];
        sprite_ref[2][1] = a * vop_ref[2][1] + d[0][1] + d[2][1];
    } else {
        sprite_ref[0][0] = (a >> 1) * (2 * vop_ref[0][0] + d[0][0]);
        sprite_ref[0][1] = (a >> 1) * (2 * vop_ref[0][1] + d[0][1]);
        sprite_ref[1][0] = (a >> 1) * (2 * vop_ref[1][0] + d[0][0] + d[1][0]);
        sprite_ref[1][1] = (a >> 1) * (2 * vop_ref[1][1] + d[0][1] + d[1][1]);
        sprite_ref[2][0] = (a >> 1) * (2 * vop_ref[2][0] + d[0][0] + d[2][0]);
        sprite_ref[2][1] = (a >> 1) * (2 * vop_ref[2][1] + d[0][1] + d[2][1]);
    }
    /* sprite_ref[3][0] = (a >> 1) * (2 * vop_ref[3][0] + d[0][0] + d[1][0] + d[2][0] + d[3][0]);
     * sprite_ref[3][1] = (a >> 1) * (2 * vop_ref[3][1] + d[0][1] + d[1][1] + d[2][1] + d[3][1]); */

    /* this is mostly identical to the mpeg4 std (and is totally unreadable
     * because of that...). Perhaps it should be reordered to be more readable.
     * The idea behind this virtual_ref mess is to be able to use shifts later
     * per pixel instead of divides so the distance between points is converted
     * from w&h based to w2&h2 based which are of the 2^x form. */
    virtual_ref[0][0] = 16 * (vop_ref[0][0] + w2) +
                         ROUNDED_DIV(((w - w2) *
                                      (r * sprite_ref[0][0] - 16 * vop_ref[0][0]) +
                                      w2 * (r * sprite_ref[1][0] - 16 * vop_ref[1][0])), w);
    virtual_ref[0][1] = 16 * vop_ref[0][1] +
                        ROUNDED_DIV(((w - w2) *
                                     (r * sprite_ref[0][1] - 16 * vop_ref[0][1]) +
                                     w2 * (r * sprite_ref[1][1] - 16 * vop_ref[1][1])), w);
    virtual_ref[1][0] = 16 * vop_ref[0][0] +
                        ROUNDED_DIV(((h - h2) * (r * sprite_ref[0][0] - 16 * vop_ref[0][0]) +
                                     h2 * (r * sprite_ref[2][0] - 16 * vop_ref[2][0])), h);
    virtual_ref[1][1] = 16 * (vop_ref[0][1] + h2) +
                        ROUNDED_DIV(((h - h2) * (r * sprite_ref[0][1] - 16 * vop_ref[0][1]) +
                                     h2 * (r * sprite_ref[2][1] - 16 * vop_ref[2][1])), h);

    switch (s->num_sprite_warping_points) {
    case 0:
        s->sprite_offset[0][0] =
        s->sprite_offset[0][1] =
        s->sprite_offset[1][0] =
        s->sprite_offset[1][1] = 0;
        s->sprite_delta[0][0]  = a;
        s->sprite_delta[0][1]  =
        s->sprite_delta[1][0]  = 0;
        s->sprite_delta[1][1]  = a;
        s->sprite_shift[0]     =
        s->sprite_shift[1]     = 0;
        break;
    case 1:     // GMC only
        s->sprite_offset[0][0] = sprite_ref[0][0] - a * vop_ref[0][0];
        s->sprite_offset[0][1] = sprite_ref[0][1] - a * vop_ref[0][1];
        s->sprite_offset[1][0] = ((sprite_ref[0][0] >> 1) | (sprite_ref[0][0] & 1)) -
                                 a * (vop_ref[0][0] / 2);
        s->sprite_offset[1][1] = ((sprite_ref[0][1] >> 1) | (sprite_ref[0][1] & 1)) -
                                 a * (vop_ref[0][1] / 2);
        s->sprite_delta[0][0]  = a;
        s->sprite_delta[0][1]  =
        s->sprite_delta[1][0]  = 0;
        s->sprite_delta[1][1]  = a;
        s->sprite_shift[0]     =
        s->sprite_shift[1]     = 0;
        break;
    case 2:
        s->sprite_offset[0][0] = (sprite_ref[0][0] << (alpha + rho)) +
                                 (-r * sprite_ref[0][0] + virtual_ref[0][0]) *
                                 (-vop_ref[0][0]) +
                                 (r * sprite_ref[0][1] - virtual_ref[0][1]) *
                                 (-vop_ref[0][1]) + (1 << (alpha + rho - 1));
        s->sprite_offset[0][1] = (sprite_ref[0][1] << (alpha + rho)) +
                                 (-r * sprite_ref[0][1] + virtual_ref[0][1]) *
                                 (-vop_ref[0][0]) +
                                 (-r * sprite_ref[0][0] + virtual_ref[0][0]) *
                                 (-vop_ref[0][1]) + (1 << (alpha + rho - 1));
        s->sprite_offset[1][0] = ((-r * sprite_ref[0][0] + virtual_ref[0][0]) *
                                  (-2 * vop_ref[0][0] + 1) +
                                  (r * sprite_ref[0][1] - virtual_ref[0][1]) *
                                  (-2 * vop_ref[0][1] + 1) + 2 * w2 * r *
                                  sprite_ref[0][0] - 16 * w2 + (1 << (alpha + rho + 1)));
        s->sprite_offset[1][1] = ((-r * sprite_ref[0][1] + virtual_ref[0][1]) *
                                  (-2 * vop_ref[0][0] + 1) +
                                  (-r * sprite_ref[0][0] + virtual_ref[0][0]) *
                                  (-2 * vop_ref[0][1] + 1) + 2 * w2 * r *
                                  sprite_ref[0][1] - 16 * w2 + (1 << (alpha + rho + 1)));
        s->sprite_delta[0][0] = (-r * sprite_ref[0][0] + virtual_ref[0][0]);
        s->sprite_delta[0][1] = (+r * sprite_ref[0][1] - virtual_ref[0][1]);
        s->sprite_delta[1][0] = (-r * sprite_ref[0][1] + virtual_ref[0][1]);
        s->sprite_delta[1][1] = (-r * sprite_ref[0][0] + virtual_ref[0][0]);

        s->sprite_shift[0] = alpha + rho;
        s->sprite_shift[1] = alpha + rho + 2;
        break;
    case 3:
        min_ab = FFMIN(alpha, beta);
        w3     = w2 >> min_ab;
        h3     = h2 >> min_ab;
        s->sprite_offset[0][0] = (sprite_ref[0][0] << (alpha + beta + rho - min_ab)) +
                                 (-r * sprite_ref[0][0] + virtual_ref[0][0]) *
                                 h3 * (-vop_ref[0][0]) +
                                 (-r * sprite_ref[0][0] + virtual_ref[1][0]) *
                                 w3 * (-vop_ref[0][1]) +
                                 (1 << (alpha + beta + rho - min_ab - 1));
        s->sprite_offset[0][1] = (sprite_ref[0][1] << (alpha + beta + rho - min_ab)) +
                                 (-r * sprite_ref[0][1] + virtual_ref[0][1]) *
                                 h3 * (-vop_ref[0][0]) +
                                 (-r * sprite_ref[0][1] + virtual_ref[1][1]) *
                                 w3 * (-vop_ref[0][1]) +
                                 (1 << (alpha + beta + rho - min_ab - 1));
        s->sprite_offset[1][0] = (-r * sprite_ref[0][0] + virtual_ref[0][0]) *
                                 h3 * (-2 * vop_ref[0][0] + 1) +
                                 (-r * sprite_ref[0][0] + virtual_ref[1][0]) *
                                 w3 * (-2 * vop_ref[0][1] + 1) + 2 * w2 * h3 *
                                 r * sprite_ref[0][0] - 16 * w2 * h3 +
                                 (1 << (alpha + beta + rho - min_ab + 1));
        s->sprite_offset[1][1] = (-r * sprite_ref[0][1] + virtual_ref[0][1]) *
                                 h3 * (-2 * vop_ref[0][0] + 1) +
                                 (-r * sprite_ref[0][1] + virtual_ref[1][1]) *
                                 w3 * (-2 * vop_ref[0][1] + 1) + 2 * w2 * h3 *
                                 r * sprite_ref[0][1] - 16 * w2 * h3 +
                                 (1 << (alpha + beta + rho - min_ab + 1));
        s->sprite_delta[0][0] = (-r * sprite_ref[0][0] + virtual_ref[0][0]) * h3;
        s->sprite_delta[0][1] = (-r * sprite_ref[0][0] + virtual_ref[1][0]) * w3;
        s->sprite_delta[1][0] = (-r * sprite_ref[0][1] + virtual_ref[0][1]) * h3;
        s->sprite_delta[1][1] = (-r * sprite_ref[0][1] + virtual_ref[1][1]) * w3;

        s->sprite_shift[0] = alpha + beta + rho - min_ab;
        s->sprite_shift[1] = alpha + beta + rho - min_ab + 2;
        break;
    }
    /* try to simplify the situation */
    if (s->sprite_delta[0][0] == a << s->sprite_shift[0] &&
        s->sprite_delta[0][1] == 0 &&
        s->sprite_delta[1][0] == 0 &&
        s->sprite_delta[1][1] == a << s->sprite_shift[0]) {
        s->sprite_offset[0][0] >>= s->sprite_shift[0];
        s->sprite_offset[0][1] >>= s->sprite_shift[0];
        s->sprite_offset[1][0] >>= s->sprite_shift[1];
        s->sprite_offset[1][1] >>= s->sprite_shift[1];
        s->sprite_delta[0][0] = a;
        s->sprite_delta[0][1] = 0;
        s->sprite_delta[1][0] = 0;
        s->sprite_delta[1][1] = a;
        s->sprite_shift[0] = 0;
        s->sprite_shift[1] = 0;
        s->real_sprite_warping_points = 1;
    } else {
        int shift_y = 16 - s->sprite_shift[0];
        int shift_c = 16 - s->sprite_shift[1];
        for (i = 0; i < 2; i++) {
            s->sprite_offset[0][i] <<= shift_y;
            s->sprite_offset[1][i] <<= shift_c;
            s->sprite_delta[0][i]  <<= shift_y;
            s->sprite_delta[1][i]  <<= shift_y;
            s->sprite_shift[i]       = 16;
        }
        s->real_sprite_warping_points = s->num_sprite_warping_points;
    }

    return 0;
}

static int decode_new_pred(Mpeg4DecContext *ctx, GetBitContext *gb) {
    int len = FFMIN(ctx->time_increment_bits + 3, 15);

    get_bits(gb, len);
    if (get_bits1(gb))
        get_bits(gb, len);
    check_marker(gb, "after new_pred");

    return 0;
}

/**
 * Decode the next video packet.
 * @return <0 if something went wrong
 */
int ff_mpeg4_decode_video_packet_header(Mpeg4DecContext *ctx)
{
    MpegEncContext *s = &ctx->m;

    int mb_num_bits      = av_log2(s->mb_num - 1) + 1;
    int header_extension = 0, mb_num, len;

    /* is there enough space left for a video packet + header */
    if (get_bits_count(&s->gb) > s->gb.size_in_bits - 20)
        return -1;

    for (len = 0; len < 32; len++)
        if (get_bits1(&s->gb))
            break;

    if (len != ff_mpeg4_get_video_packet_prefix_length(s)) {
        av_log(s->avctx, AV_LOG_ERROR, "marker does not match f_code\n");
        return -1;
    }

    if (ctx->shape != RECT_SHAPE) {
        header_extension = get_bits1(&s->gb);
        // FIXME more stuff here
    }

    mb_num = get_bits(&s->gb, mb_num_bits);
    if (mb_num >= s->mb_num) {
        av_log(s->avctx, AV_LOG_ERROR,
               "illegal mb_num in video packet (%d %d) \n", mb_num, s->mb_num);
        return -1;
    }

    s->mb_x = mb_num % s->mb_width;
    s->mb_y = mb_num / s->mb_width;

    if (ctx->shape != BIN_ONLY_SHAPE) {
        int qscale = get_bits(&s->gb, s->quant_precision);
        if (qscale)
            s->chroma_qscale = s->qscale = qscale;
    }

    if (ctx->shape == RECT_SHAPE)
        header_extension = get_bits1(&s->gb);

    if (header_extension) {
        int time_incr = 0;

        while (get_bits1(&s->gb) != 0)
            time_incr++;

        check_marker(&s->gb, "before time_increment in video packed header");
        skip_bits(&s->gb, ctx->time_increment_bits);      /* time_increment */
        check_marker(&s->gb, "before vop_coding_type in video packed header");

        skip_bits(&s->gb, 2); /* vop coding type */
        // FIXME not rect stuff here

        if (ctx->shape != BIN_ONLY_SHAPE) {
            skip_bits(&s->gb, 3); /* intra dc vlc threshold */
            // FIXME don't just ignore everything
            if (s->pict_type == AV_PICTURE_TYPE_S &&
                ctx->vol_sprite_usage == GMC_SPRITE) {
                if (mpeg4_decode_sprite_trajectory(ctx, &s->gb) < 0)
                    return AVERROR_INVALIDDATA;
                av_log(s->avctx, AV_LOG_ERROR, "untested\n");
            }

            // FIXME reduced res stuff here

            if (s->pict_type != AV_PICTURE_TYPE_I) {
                int f_code = get_bits(&s->gb, 3);       /* fcode_for */
                if (f_code == 0)
                    av_log(s->avctx, AV_LOG_ERROR,
                           "Error, video packet header damaged (f_code=0)\n");
            }
            if (s->pict_type == AV_PICTURE_TYPE_B) {
                int b_code = get_bits(&s->gb, 3);
                if (b_code == 0)
                    av_log(s->avctx, AV_LOG_ERROR,
                           "Error, video packet header damaged (b_code=0)\n");
            }
        }
    }
    if (s->new_pred)
        decode_new_pred(ctx, &s->gb);

    return 0;
}

/**
 * Get the average motion vector for a GMC MB.
 * @param n either 0 for the x component or 1 for y
 * @return the average MV for a GMC MB
 */
static inline int get_amv(Mpeg4DecContext *ctx, int n)
{
    MpegEncContext *s = &ctx->m;
    int x, y, mb_v, sum, dx, dy, shift;
    int len     = 1 << (s->f_code + 4);
    const int a = s->sprite_warping_accuracy;

    if (s->workaround_bugs & FF_BUG_AMV)
        len >>= s->quarter_sample;

    if (s->real_sprite_warping_points == 1) {
        if (ctx->divx_version == 500 && ctx->divx_build == 413)
            sum = s->sprite_offset[0][n] / (1 << (a - s->quarter_sample));
        else
            sum = RSHIFT(s->sprite_offset[0][n] << s->quarter_sample, a);
    } else {
        dx    = s->sprite_delta[n][0];
        dy    = s->sprite_delta[n][1];
        shift = s->sprite_shift[0];
        if (n)
            dy -= 1 << (shift + a + 1);
        else
            dx -= 1 << (shift + a + 1);
        mb_v = s->sprite_offset[0][n] + dx * s->mb_x * 16 + dy * s->mb_y * 16;

        sum = 0;
        for (y = 0; y < 16; y++) {
            int v;

            v = mb_v + dy * y;
            // FIXME optimize
            for (x = 0; x < 16; x++) {
                sum += v >> shift;
                v   += dx;
            }
        }
        sum = RSHIFT(sum, a + 8 - s->quarter_sample);
    }

    if (sum < -len)
        sum = -len;
    else if (sum >= len)
        sum = len - 1;

    return sum;
}

/**
 * Decode the dc value.
 * @param n block index (0-3 are luma, 4-5 are chroma)
 * @param dir_ptr the prediction direction will be stored here
 * @return the quantized dc
 */
static inline int mpeg4_decode_dc(MpegEncContext *s, int n, int *dir_ptr)
{
    int level, code;

    if (n < 4)
        code = get_vlc2(&s->gb, dc_lum.table, DC_VLC_BITS, 1);
    else
        code = get_vlc2(&s->gb, dc_chrom.table, DC_VLC_BITS, 1);

    if (code < 0 || code > 9 /* && s->nbit < 9 */) {
        av_log(s->avctx, AV_LOG_ERROR, "illegal dc vlc\n");
        return -1;
    }

    if (code == 0) {
        level = 0;
    } else {
        if (IS_3IV1) {
            if (code == 1)
                level = 2 * get_bits1(&s->gb) - 1;
            else {
                if (get_bits1(&s->gb))
                    level = get_bits(&s->gb, code - 1) + (1 << (code - 1));
                else
                    level = -get_bits(&s->gb, code - 1) - (1 << (code - 1));
            }
        } else {
            level = get_xbits(&s->gb, code);
        }

        if (code > 8) {
            if (get_bits1(&s->gb) == 0) { /* marker */
                if (s->err_recognition & (AV_EF_BITSTREAM|AV_EF_COMPLIANT)) {
                    av_log(s->avctx, AV_LOG_ERROR, "dc marker bit missing\n");
                    return -1;
                }
            }
        }
    }

    return ff_mpeg4_pred_dc(s, n, level, dir_ptr, 0);
}

/**
 * Decode first partition.
 * @return number of MBs decoded or <0 if an error occurred
 */
static int mpeg4_decode_partition_a(Mpeg4DecContext *ctx)
{
    MpegEncContext *s = &ctx->m;
    int mb_num = 0;
    static const int8_t quant_tab[4] = { -1, -2, 1, 2 };

    /* decode first partition */
    s->first_slice_line = 1;
    for (; s->mb_y < s->mb_height; s->mb_y++) {
        ff_init_block_index(s);
        for (; s->mb_x < s->mb_width; s->mb_x++) {
            const int xy = s->mb_x + s->mb_y * s->mb_stride;
            int cbpc;
            int dir = 0;

            mb_num++;
            ff_update_block_index(s);
            if (s->mb_x == s->resync_mb_x && s->mb_y == s->resync_mb_y + 1)
                s->first_slice_line = 0;

            if (s->pict_type == AV_PICTURE_TYPE_I) {
                int i;

                do {
                    if (show_bits_long(&s->gb, 19) == DC_MARKER)
                        return mb_num - 1;

                    cbpc = get_vlc2(&s->gb, ff_h263_intra_MCBPC_vlc.table, INTRA_MCBPC_VLC_BITS, 2);
                    if (cbpc < 0) {
                        av_log(s->avctx, AV_LOG_ERROR,
                               "cbpc corrupted at %d %d\n", s->mb_x, s->mb_y);
                        return -1;
                    }
                } while (cbpc == 8);

                s->cbp_table[xy]               = cbpc & 3;
                s->current_picture.mb_type[xy] = MB_TYPE_INTRA;
                s->mb_intra                    = 1;

                if (cbpc & 4)
                    ff_set_qscale(s, s->qscale + quant_tab[get_bits(&s->gb, 2)]);

                s->current_picture.qscale_table[xy] = s->qscale;

                s->mbintra_table[xy] = 1;
                for (i = 0; i < 6; i++) {
                    int dc_pred_dir;
                    int dc = mpeg4_decode_dc(s, i, &dc_pred_dir);
                    if (dc < 0) {
                        av_log(s->avctx, AV_LOG_ERROR,
                               "DC corrupted at %d %d\n", s->mb_x, s->mb_y);
                        return -1;
                    }
                    dir <<= 1;
                    if (dc_pred_dir)
                        dir |= 1;
                }
                s->pred_dir_table[xy] = dir;
            } else { /* P/S_TYPE */
                int mx, my, pred_x, pred_y, bits;
                int16_t *const mot_val = s->current_picture.motion_val[0][s->block_index[0]];
                const int stride       = s->b8_stride * 2;

try_again:
                bits = show_bits(&s->gb, 17);
                if (bits == MOTION_MARKER)
                    return mb_num - 1;

                skip_bits1(&s->gb);
                if (bits & 0x10000) {
                    /* skip mb */
                    if (s->pict_type == AV_PICTURE_TYPE_S &&
                        ctx->vol_sprite_usage == GMC_SPRITE) {
                        s->current_picture.mb_type[xy] = MB_TYPE_SKIP  |
                                                         MB_TYPE_16x16 |
                                                         MB_TYPE_GMC   |
                                                         MB_TYPE_L0;
                        mx = get_amv(ctx, 0);
                        my = get_amv(ctx, 1);
                    } else {
                        s->current_picture.mb_type[xy] = MB_TYPE_SKIP  |
                                                         MB_TYPE_16x16 |
                                                         MB_TYPE_L0;
                        mx = my = 0;
                    }
                    mot_val[0]          =
                    mot_val[2]          =
                    mot_val[0 + stride] =
                    mot_val[2 + stride] = mx;
                    mot_val[1]          =
                    mot_val[3]          =
                    mot_val[1 + stride] =
                    mot_val[3 + stride] = my;

                    if (s->mbintra_table[xy])
                        ff_clean_intra_table_entries(s);
                    continue;
                }

                cbpc = get_vlc2(&s->gb, ff_h263_inter_MCBPC_vlc.table, INTER_MCBPC_VLC_BITS, 2);
                if (cbpc < 0) {
                    av_log(s->avctx, AV_LOG_ERROR,
                           "cbpc corrupted at %d %d\n", s->mb_x, s->mb_y);
                    return -1;
                }
                if (cbpc == 20)
                    goto try_again;

                s->cbp_table[xy] = cbpc & (8 + 3);  // 8 is dquant

                s->mb_intra = ((cbpc & 4) != 0);

                if (s->mb_intra) {
                    s->current_picture.mb_type[xy] = MB_TYPE_INTRA;
                    s->mbintra_table[xy] = 1;
                    mot_val[0]          =
                    mot_val[2]          =
                    mot_val[0 + stride] =
                    mot_val[2 + stride] = 0;
                    mot_val[1]          =
                    mot_val[3]          =
                    mot_val[1 + stride] =
                    mot_val[3 + stride] = 0;
                } else {
                    if (s->mbintra_table[xy])
                        ff_clean_intra_table_entries(s);

                    if (s->pict_type == AV_PICTURE_TYPE_S &&
                        ctx->vol_sprite_usage == GMC_SPRITE &&
                        (cbpc & 16) == 0)
                        s->mcsel = get_bits1(&s->gb);
                    else
                        s->mcsel = 0;

                    if ((cbpc & 16) == 0) {
                        /* 16x16 motion prediction */

                        ff_h263_pred_motion(s, 0, 0, &pred_x, &pred_y);
                        if (!s->mcsel) {
                            mx = ff_h263_decode_motion(s, pred_x, s->f_code);
                            if (mx >= 0xffff)
                                return -1;

                            my = ff_h263_decode_motion(s, pred_y, s->f_code);
                            if (my >= 0xffff)
                                return -1;
                            s->current_picture.mb_type[xy] = MB_TYPE_16x16 |
                                                             MB_TYPE_L0;
                        } else {
                            mx = get_amv(ctx, 0);
                            my = get_amv(ctx, 1);
                            s->current_picture.mb_type[xy] = MB_TYPE_16x16 |
                                                             MB_TYPE_GMC   |
                                                             MB_TYPE_L0;
                        }

                        mot_val[0]          =
                        mot_val[2]          =
                        mot_val[0 + stride] =
                        mot_val[2 + stride] = mx;
                        mot_val[1]          =
                        mot_val[3]          =
                        mot_val[1 + stride] =
                        mot_val[3 + stride] = my;
                    } else {
                        int i;
                        s->current_picture.mb_type[xy] = MB_TYPE_8x8 |
                                                         MB_TYPE_L0;
                        for (i = 0; i < 4; i++) {
                            int16_t *mot_val = ff_h263_pred_motion(s, i, 0, &pred_x, &pred_y);
                            mx = ff_h263_decode_motion(s, pred_x, s->f_code);
                            if (mx >= 0xffff)
                                return -1;

                            my = ff_h263_decode_motion(s, pred_y, s->f_code);
                            if (my >= 0xffff)
                                return -1;
                            mot_val[0] = mx;
                            mot_val[1] = my;
                        }
                    }
                }
            }
        }
        s->mb_x = 0;
    }

    return mb_num;
}

/**
 * decode second partition.
 * @return <0 if an error occurred
 */
static int mpeg4_decode_partition_b(MpegEncContext *s, int mb_count)
{
    int mb_num = 0;
    static const int8_t quant_tab[4] = { -1, -2, 1, 2 };

    s->mb_x = s->resync_mb_x;
    s->first_slice_line = 1;
    for (s->mb_y = s->resync_mb_y; mb_num < mb_count; s->mb_y++) {
        ff_init_block_index(s);
        for (; mb_num < mb_count && s->mb_x < s->mb_width; s->mb_x++) {
            const int xy = s->mb_x + s->mb_y * s->mb_stride;

            mb_num++;
            ff_update_block_index(s);
            if (s->mb_x == s->resync_mb_x && s->mb_y == s->resync_mb_y + 1)
                s->first_slice_line = 0;

            if (s->pict_type == AV_PICTURE_TYPE_I) {
                int ac_pred = get_bits1(&s->gb);
                int cbpy    = get_vlc2(&s->gb, ff_h263_cbpy_vlc.table, CBPY_VLC_BITS, 1);
                if (cbpy < 0) {
                    av_log(s->avctx, AV_LOG_ERROR,
                           "cbpy corrupted at %d %d\n", s->mb_x, s->mb_y);
                    return -1;
                }

                s->cbp_table[xy]               |= cbpy << 2;
                s->current_picture.mb_type[xy] |= ac_pred * MB_TYPE_ACPRED;
            } else { /* P || S_TYPE */
                if (IS_INTRA(s->current_picture.mb_type[xy])) {
                    int i;
                    int dir     = 0;
                    int ac_pred = get_bits1(&s->gb);
                    int cbpy    = get_vlc2(&s->gb, ff_h263_cbpy_vlc.table, CBPY_VLC_BITS, 1);

                    if (cbpy < 0) {
                        av_log(s->avctx, AV_LOG_ERROR,
                               "I cbpy corrupted at %d %d\n", s->mb_x, s->mb_y);
                        return -1;
                    }

                    if (s->cbp_table[xy] & 8)
                        ff_set_qscale(s, s->qscale + quant_tab[get_bits(&s->gb, 2)]);
                    s->current_picture.qscale_table[xy] = s->qscale;

                    for (i = 0; i < 6; i++) {
                        int dc_pred_dir;
                        int dc = mpeg4_decode_dc(s, i, &dc_pred_dir);
                        if (dc < 0) {
                            av_log(s->avctx, AV_LOG_ERROR,
                                   "DC corrupted at %d %d\n", s->mb_x, s->mb_y);
                            return -1;
                        }
                        dir <<= 1;
                        if (dc_pred_dir)
                            dir |= 1;
                    }
                    s->cbp_table[xy]               &= 3;  // remove dquant
                    s->cbp_table[xy]               |= cbpy << 2;
                    s->current_picture.mb_type[xy] |= ac_pred * MB_TYPE_ACPRED;
                    s->pred_dir_table[xy]           = dir;
                } else if (IS_SKIP(s->current_picture.mb_type[xy])) {
                    s->current_picture.qscale_table[xy] = s->qscale;
                    s->cbp_table[xy]                    = 0;
                } else {
                    int cbpy = get_vlc2(&s->gb, ff_h263_cbpy_vlc.table, CBPY_VLC_BITS, 1);

                    if (cbpy < 0) {
                        av_log(s->avctx, AV_LOG_ERROR,
                               "P cbpy corrupted at %d %d\n", s->mb_x, s->mb_y);
                        return -1;
                    }

                    if (s->cbp_table[xy] & 8)
                        ff_set_qscale(s, s->qscale + quant_tab[get_bits(&s->gb, 2)]);
                    s->current_picture.qscale_table[xy] = s->qscale;

                    s->cbp_table[xy] &= 3;  // remove dquant
                    s->cbp_table[xy] |= (cbpy ^ 0xf) << 2;
                }
            }
        }
        if (mb_num >= mb_count)
            return 0;
        s->mb_x = 0;
    }
    return 0;
}

/**
 * Decode the first and second partition.
 * @return <0 if error (and sets error type in the error_status_table)
 */
int ff_mpeg4_decode_partitions(Mpeg4DecContext *ctx)
{
    MpegEncContext *s = &ctx->m;
    int mb_num;
    const int part_a_error = s->pict_type == AV_PICTURE_TYPE_I ? (ER_DC_ERROR | ER_MV_ERROR) : ER_MV_ERROR;
    const int part_a_end   = s->pict_type == AV_PICTURE_TYPE_I ? (ER_DC_END   | ER_MV_END)   : ER_MV_END;

    mb_num = mpeg4_decode_partition_a(ctx);
    if (mb_num < 0) {
        ff_er_add_slice(&s->er, s->resync_mb_x, s->resync_mb_y,
                        s->mb_x, s->mb_y, part_a_error);
        return -1;
    }

    if (s->resync_mb_x + s->resync_mb_y * s->mb_width + mb_num > s->mb_num) {
        av_log(s->avctx, AV_LOG_ERROR, "slice below monitor ...\n");
        ff_er_add_slice(&s->er, s->resync_mb_x, s->resync_mb_y,
                        s->mb_x, s->mb_y, part_a_error);
        return -1;
    }

    s->mb_num_left = mb_num;

    if (s->pict_type == AV_PICTURE_TYPE_I) {
        while (show_bits(&s->gb, 9) == 1)
            skip_bits(&s->gb, 9);
        if (get_bits_long(&s->gb, 19) != DC_MARKER) {
            av_log(s->avctx, AV_LOG_ERROR,
                   "marker missing after first I partition at %d %d\n",
                   s->mb_x, s->mb_y);
            return -1;
        }
    } else {
        while (show_bits(&s->gb, 10) == 1)
            skip_bits(&s->gb, 10);
        if (get_bits(&s->gb, 17) != MOTION_MARKER) {
            av_log(s->avctx, AV_LOG_ERROR,
                   "marker missing after first P partition at %d %d\n",
                   s->mb_x, s->mb_y);
            return -1;
        }
    }
    ff_er_add_slice(&s->er, s->resync_mb_x, s->resync_mb_y,
                    s->mb_x - 1, s->mb_y, part_a_end);

    if (mpeg4_decode_partition_b(s, mb_num) < 0) {
        if (s->pict_type == AV_PICTURE_TYPE_P)
            ff_er_add_slice(&s->er, s->resync_mb_x, s->resync_mb_y,
                            s->mb_x, s->mb_y, ER_DC_ERROR);
        return -1;
    } else {
        if (s->pict_type == AV_PICTURE_TYPE_P)
            ff_er_add_slice(&s->er, s->resync_mb_x, s->resync_mb_y,
                            s->mb_x - 1, s->mb_y, ER_DC_END);
    }

    return 0;
}

/**
 * Decode a block.
 * @return <0 if an error occurred
 */
static inline int mpeg4_decode_block(MpegEncContext *s, int16_t *block,
                                     int n, int coded, int intra, int rvlc)
{
    int level, i, last, run, qmul, qadd;
    int av_uninit(dc_pred_dir);
    RLTable *rl;
    RL_VLC_ELEM *rl_vlc;
    const uint8_t *scan_table;

    // Note intra & rvlc should be optimized away if this is inlined

    if (intra) {
        if (s->use_intra_dc_vlc) {
            /* DC coef */
            if (s->partitioned_frame) {
                level = s->dc_val[0][s->block_index[n]];
                if (n < 4)
                    level = FASTDIV((level + (s->y_dc_scale >> 1)), s->y_dc_scale);
                else
                    level = FASTDIV((level + (s->c_dc_scale >> 1)), s->c_dc_scale);
                dc_pred_dir = (s->pred_dir_table[s->mb_x + s->mb_y * s->mb_stride] << n) & 32;
            } else {
                level = mpeg4_decode_dc(s, n, &dc_pred_dir);
                if (level < 0)
                    return -1;
            }
            block[0] = level;
            i        = 0;
        } else {
            i = -1;
            ff_mpeg4_pred_dc(s, n, 0, &dc_pred_dir, 0);
        }
        if (!coded)
            goto not_coded;

        if (rvlc) {
            rl     = &ff_rvlc_rl_intra;
            rl_vlc = ff_rvlc_rl_intra.rl_vlc[0];
        } else {
            rl     = &ff_mpeg4_rl_intra;
            rl_vlc = ff_mpeg4_rl_intra.rl_vlc[0];
        }
        if (s->ac_pred) {
            if (dc_pred_dir == 0)
                scan_table = s->intra_v_scantable.permutated;  /* left */
            else
                scan_table = s->intra_h_scantable.permutated;  /* top */
        } else {
            scan_table = s->intra_scantable.permutated;
        }
        qmul = 1;
        qadd = 0;
    } else {
        i = -1;
        if (!coded) {
            s->block_last_index[n] = i;
            return 0;
        }
        if (rvlc)
            rl = &ff_rvlc_rl_inter;
        else
            rl = &ff_h263_rl_inter;

        scan_table = s->intra_scantable.permutated;

        if (s->mpeg_quant) {
            qmul = 1;
            qadd = 0;
            if (rvlc)
                rl_vlc = ff_rvlc_rl_inter.rl_vlc[0];
            else
                rl_vlc = ff_h263_rl_inter.rl_vlc[0];
        } else {
            qmul = s->qscale << 1;
            qadd = (s->qscale - 1) | 1;
            if (rvlc)
                rl_vlc = ff_rvlc_rl_inter.rl_vlc[s->qscale];
            else
                rl_vlc = ff_h263_rl_inter.rl_vlc[s->qscale];
        }
    }
    {
        OPEN_READER(re, &s->gb);
        for (;;) {
            UPDATE_CACHE(re, &s->gb);
            GET_RL_VLC(level, run, re, &s->gb, rl_vlc, TEX_VLC_BITS, 2, 0);
            if (level == 0) {
                /* escape */
                if (rvlc) {
                    if (SHOW_UBITS(re, &s->gb, 1) == 0) {
                        av_log(s->avctx, AV_LOG_ERROR,
                               "1. marker bit missing in rvlc esc\n");
                        return -1;
                    }
                    SKIP_CACHE(re, &s->gb, 1);

                    last = SHOW_UBITS(re, &s->gb, 1);
                    SKIP_CACHE(re, &s->gb, 1);
                    run = SHOW_UBITS(re, &s->gb, 6);
                    SKIP_COUNTER(re, &s->gb, 1 + 1 + 6);
                    UPDATE_CACHE(re, &s->gb);

                    if (SHOW_UBITS(re, &s->gb, 1) == 0) {
                        av_log(s->avctx, AV_LOG_ERROR,
                               "2. marker bit missing in rvlc esc\n");
                        return -1;
                    }
                    SKIP_CACHE(re, &s->gb, 1);

                    level = SHOW_UBITS(re, &s->gb, 11);
                    SKIP_CACHE(re, &s->gb, 11);

                    if (SHOW_UBITS(re, &s->gb, 5) != 0x10) {
                        av_log(s->avctx, AV_LOG_ERROR, "reverse esc missing\n");
                        return -1;
                    }
                    SKIP_CACHE(re, &s->gb, 5);

                    level = level * qmul + qadd;
                    level = (level ^ SHOW_SBITS(re, &s->gb, 1)) - SHOW_SBITS(re, &s->gb, 1);
                    SKIP_COUNTER(re, &s->gb, 1 + 11 + 5 + 1);

                    i += run + 1;
                    if (last)
                        i += 192;
                } else {
                    int cache;
                    cache = GET_CACHE(re, &s->gb);

                    if (IS_3IV1)
                        cache ^= 0xC0000000;

                    if (cache & 0x80000000) {
                        if (cache & 0x40000000) {
                            /* third escape */
                            SKIP_CACHE(re, &s->gb, 2);
                            last = SHOW_UBITS(re, &s->gb, 1);
                            SKIP_CACHE(re, &s->gb, 1);
                            run = SHOW_UBITS(re, &s->gb, 6);
                            SKIP_COUNTER(re, &s->gb, 2 + 1 + 6);
                            UPDATE_CACHE(re, &s->gb);

                            if (IS_3IV1) {
                                level = SHOW_SBITS(re, &s->gb, 12);
                                LAST_SKIP_BITS(re, &s->gb, 12);
                            } else {
                                if (SHOW_UBITS(re, &s->gb, 1) == 0) {
                                    av_log(s->avctx, AV_LOG_ERROR,
                                           "1. marker bit missing in 3. esc\n");
                                    return -1;
                                }
                                SKIP_CACHE(re, &s->gb, 1);

                                level = SHOW_SBITS(re, &s->gb, 12);
                                SKIP_CACHE(re, &s->gb, 12);

                                if (SHOW_UBITS(re, &s->gb, 1) == 0) {
                                    av_log(s->avctx, AV_LOG_ERROR,
                                           "2. marker bit missing in 3. esc\n");
                                    return -1;
                                }

                                SKIP_COUNTER(re, &s->gb, 1 + 12 + 1);
                            }

#if 0
                            if (s->error_recognition >= FF_ER_COMPLIANT) {
                                const int abs_level= FFABS(level);
                                if (abs_level<=MAX_LEVEL && run<=MAX_RUN) {
                                    const int run1= run - rl->max_run[last][abs_level] - 1;
                                    if (abs_level <= rl->max_level[last][run]) {
                                        av_log(s->avctx, AV_LOG_ERROR, "illegal 3. esc, vlc encoding possible\n");
                                        return -1;
                                    }
                                    if (s->error_recognition > FF_ER_COMPLIANT) {
                                        if (abs_level <= rl->max_level[last][run]*2) {
                                            av_log(s->avctx, AV_LOG_ERROR, "illegal 3. esc, esc 1 encoding possible\n");
                                            return -1;
                                        }
                                        if (run1 >= 0 && abs_level <= rl->max_level[last][run1]) {
                                            av_log(s->avctx, AV_LOG_ERROR, "illegal 3. esc, esc 2 encoding possible\n");
                                            return -1;
                                        }
                                    }
                                }
                            }
#endif
                            if (level > 0)
                                level = level * qmul + qadd;
                            else
                                level = level * qmul - qadd;

                            if ((unsigned)(level + 2048) > 4095) {
                                if (s->err_recognition & (AV_EF_BITSTREAM|AV_EF_AGGRESSIVE)) {
                                    if (level > 2560 || level < -2560) {
                                        av_log(s->avctx, AV_LOG_ERROR,
                                               "|level| overflow in 3. esc, qp=%d\n",
                                               s->qscale);
                                        return -1;
                                    }
                                }
                                level = level < 0 ? -2048 : 2047;
                            }

                            i += run + 1;
                            if (last)
                                i += 192;
                        } else {
                            /* second escape */
                            SKIP_BITS(re, &s->gb, 2);
                            GET_RL_VLC(level, run, re, &s->gb, rl_vlc, TEX_VLC_BITS, 2, 1);
                            i    += run + rl->max_run[run >> 7][level / qmul] + 1;  // FIXME opt indexing
                            level = (level ^ SHOW_SBITS(re, &s->gb, 1)) - SHOW_SBITS(re, &s->gb, 1);
                            LAST_SKIP_BITS(re, &s->gb, 1);
                        }
                    } else {
                        /* first escape */
                        SKIP_BITS(re, &s->gb, 1);
                        GET_RL_VLC(level, run, re, &s->gb, rl_vlc, TEX_VLC_BITS, 2, 1);
                        i    += run;
                        level = level + rl->max_level[run >> 7][(run - 1) & 63] * qmul;  // FIXME opt indexing
                        level = (level ^ SHOW_SBITS(re, &s->gb, 1)) - SHOW_SBITS(re, &s->gb, 1);
                        LAST_SKIP_BITS(re, &s->gb, 1);
                    }
                }
            } else {
                i    += run;
                level = (level ^ SHOW_SBITS(re, &s->gb, 1)) - SHOW_SBITS(re, &s->gb, 1);
                LAST_SKIP_BITS(re, &s->gb, 1);
            }
            if (i > 62) {
                i -= 192;
                if (i & (~63)) {
                    av_log(s->avctx, AV_LOG_ERROR,
                           "ac-tex damaged at %d %d\n", s->mb_x, s->mb_y);
                    return -1;
                }

                block[scan_table[i]] = level;
                break;
            }

            block[scan_table[i]] = level;
        }
        CLOSE_READER(re, &s->gb);
    }

not_coded:
    if (intra) {
        if (!s->use_intra_dc_vlc) {
            block[0] = ff_mpeg4_pred_dc(s, n, block[0], &dc_pred_dir, 0);

            i -= i >> 31;  // if (i == -1) i = 0;
        }

        ff_mpeg4_pred_ac(s, block, n, dc_pred_dir);
        if (s->ac_pred)
            i = 63;  // FIXME not optimal
    }
    s->block_last_index[n] = i;
    return 0;
}

/**
 * decode partition C of one MB.
 * @return <0 if an error occurred
 */
static int mpeg4_decode_partitioned_mb(MpegEncContext *s, int16_t block[6][64])
{
    Mpeg4DecContext *ctx = (Mpeg4DecContext *)s;
    int cbp, mb_type;
    const int xy = s->mb_x + s->mb_y * s->mb_stride;

    mb_type = s->current_picture.mb_type[xy];
    cbp     = s->cbp_table[xy];

    s->use_intra_dc_vlc = s->qscale < s->intra_dc_threshold;

    if (s->current_picture.qscale_table[xy] != s->qscale)
        ff_set_qscale(s, s->current_picture.qscale_table[xy]);

    if (s->pict_type == AV_PICTURE_TYPE_P ||
        s->pict_type == AV_PICTURE_TYPE_S) {
        int i;
        for (i = 0; i < 4; i++) {
            s->mv[0][i][0] = s->current_picture.motion_val[0][s->block_index[i]][0];
            s->mv[0][i][1] = s->current_picture.motion_val[0][s->block_index[i]][1];
        }
        s->mb_intra = IS_INTRA(mb_type);

        if (IS_SKIP(mb_type)) {
            /* skip mb */
            for (i = 0; i < 6; i++)
                s->block_last_index[i] = -1;
            s->mv_dir  = MV_DIR_FORWARD;
            s->mv_type = MV_TYPE_16X16;
            if (s->pict_type == AV_PICTURE_TYPE_S
                && ctx->vol_sprite_usage == GMC_SPRITE) {
                s->mcsel      = 1;
                s->mb_skipped = 0;
            } else {
                s->mcsel      = 0;
                s->mb_skipped = 1;
            }
        } else if (s->mb_intra) {
            s->ac_pred = IS_ACPRED(s->current_picture.mb_type[xy]);
        } else if (!s->mb_intra) {
            // s->mcsel = 0;  // FIXME do we need to init that?

            s->mv_dir = MV_DIR_FORWARD;
            if (IS_8X8(mb_type)) {
                s->mv_type = MV_TYPE_8X8;
            } else {
                s->mv_type = MV_TYPE_16X16;
            }
        }
    } else { /* I-Frame */
        s->mb_intra = 1;
        s->ac_pred  = IS_ACPRED(s->current_picture.mb_type[xy]);
    }

    if (!IS_SKIP(mb_type)) {
        int i;
        s->dsp.clear_blocks(s->block[0]);
        /* decode each block */
        for (i = 0; i < 6; i++) {
            if (mpeg4_decode_block(s, block[i], i, cbp & 32, s->mb_intra, ctx->rvlc) < 0) {
                av_log(s->avctx, AV_LOG_ERROR,
                       "texture corrupted at %d %d %d\n",
                       s->mb_x, s->mb_y, s->mb_intra);
                return -1;
            }
            cbp += cbp;
        }
    }

    /* per-MB end of slice check */
    if (--s->mb_num_left <= 0) {
        if (mpeg4_is_resync(ctx))
            return SLICE_END;
        else
            return SLICE_NOEND;
    } else {
        if (mpeg4_is_resync(ctx)) {
            const int delta = s->mb_x + 1 == s->mb_width ? 2 : 1;
            if (s->cbp_table[xy + delta])
                return SLICE_END;
        }
        return SLICE_OK;
    }
}

static int mpeg4_decode_mb(MpegEncContext *s, int16_t block[6][64])
{
    Mpeg4DecContext *ctx = (Mpeg4DecContext *)s;
    int cbpc, cbpy, i, cbp, pred_x, pred_y, mx, my, dquant;
    int16_t *mot_val;
    static int8_t quant_tab[4] = { -1, -2, 1, 2 };
    const int xy = s->mb_x + s->mb_y * s->mb_stride;

    av_assert2(s->h263_pred);

    if (s->pict_type == AV_PICTURE_TYPE_P ||
        s->pict_type == AV_PICTURE_TYPE_S) {
        do {
            if (get_bits1(&s->gb)) {
                /* skip mb */
                s->mb_intra = 0;
                for (i = 0; i < 6; i++)
                    s->block_last_index[i] = -1;
                s->mv_dir  = MV_DIR_FORWARD;
                s->mv_type = MV_TYPE_16X16;
                if (s->pict_type == AV_PICTURE_TYPE_S &&
                    ctx->vol_sprite_usage == GMC_SPRITE) {
                    s->current_picture.mb_type[xy] = MB_TYPE_SKIP  |
                                                     MB_TYPE_GMC   |
                                                     MB_TYPE_16x16 |
                                                     MB_TYPE_L0;
                    s->mcsel       = 1;
                    s->mv[0][0][0] = get_amv(ctx, 0);
                    s->mv[0][0][1] = get_amv(ctx, 1);
                    s->mb_skipped  = 0;
                } else {
                    s->current_picture.mb_type[xy] = MB_TYPE_SKIP  |
                                                     MB_TYPE_16x16 |
                                                     MB_TYPE_L0;
                    s->mcsel       = 0;
                    s->mv[0][0][0] = 0;
                    s->mv[0][0][1] = 0;
                    s->mb_skipped  = 1;
                }
                goto end;
            }
            cbpc = get_vlc2(&s->gb, ff_h263_inter_MCBPC_vlc.table, INTER_MCBPC_VLC_BITS, 2);
            if (cbpc < 0) {
                av_log(s->avctx, AV_LOG_ERROR,
                       "cbpc damaged at %d %d\n", s->mb_x, s->mb_y);
                return -1;
            }
        } while (cbpc == 20);

        s->dsp.clear_blocks(s->block[0]);
        dquant      = cbpc & 8;
        s->mb_intra = ((cbpc & 4) != 0);
        if (s->mb_intra)
            goto intra;

        if (s->pict_type == AV_PICTURE_TYPE_S &&
            ctx->vol_sprite_usage == GMC_SPRITE && (cbpc & 16) == 0)
            s->mcsel = get_bits1(&s->gb);
        else
            s->mcsel = 0;
        cbpy = get_vlc2(&s->gb, ff_h263_cbpy_vlc.table, CBPY_VLC_BITS, 1) ^ 0x0F;

        cbp = (cbpc & 3) | (cbpy << 2);
        if (dquant)
            ff_set_qscale(s, s->qscale + quant_tab[get_bits(&s->gb, 2)]);
        if ((!s->progressive_sequence) &&
            (cbp || (s->workaround_bugs & FF_BUG_XVID_ILACE)))
            s->interlaced_dct = get_bits1(&s->gb);

        s->mv_dir = MV_DIR_FORWARD;
        if ((cbpc & 16) == 0) {
            if (s->mcsel) {
                s->current_picture.mb_type[xy] = MB_TYPE_GMC   |
                                                 MB_TYPE_16x16 |
                                                 MB_TYPE_L0;
                /* 16x16 global motion prediction */
                s->mv_type     = MV_TYPE_16X16;
                mx             = get_amv(ctx, 0);
                my             = get_amv(ctx, 1);
                s->mv[0][0][0] = mx;
                s->mv[0][0][1] = my;
            } else if ((!s->progressive_sequence) && get_bits1(&s->gb)) {
                s->current_picture.mb_type[xy] = MB_TYPE_16x8 |
                                                 MB_TYPE_L0   |
                                                 MB_TYPE_INTERLACED;
                /* 16x8 field motion prediction */
                s->mv_type = MV_TYPE_FIELD;

                s->field_select[0][0] = get_bits1(&s->gb);
                s->field_select[0][1] = get_bits1(&s->gb);

                ff_h263_pred_motion(s, 0, 0, &pred_x, &pred_y);

                for (i = 0; i < 2; i++) {
                    mx = ff_h263_decode_motion(s, pred_x, s->f_code);
                    if (mx >= 0xffff)
                        return -1;

                    my = ff_h263_decode_motion(s, pred_y / 2, s->f_code);
                    if (my >= 0xffff)
                        return -1;

                    s->mv[0][i][0] = mx;
                    s->mv[0][i][1] = my;
                }
            } else {
                s->current_picture.mb_type[xy] = MB_TYPE_16x16 | MB_TYPE_L0;
                /* 16x16 motion prediction */
                s->mv_type = MV_TYPE_16X16;
                ff_h263_pred_motion(s, 0, 0, &pred_x, &pred_y);
                mx = ff_h263_decode_motion(s, pred_x, s->f_code);

                if (mx >= 0xffff)
                    return -1;

                my = ff_h263_decode_motion(s, pred_y, s->f_code);

                if (my >= 0xffff)
                    return -1;
                s->mv[0][0][0] = mx;
                s->mv[0][0][1] = my;
            }
        } else {
            s->current_picture.mb_type[xy] = MB_TYPE_8x8 | MB_TYPE_L0;
            s->mv_type                     = MV_TYPE_8X8;
            for (i = 0; i < 4; i++) {
                mot_val = ff_h263_pred_motion(s, i, 0, &pred_x, &pred_y);
                mx      = ff_h263_decode_motion(s, pred_x, s->f_code);
                if (mx >= 0xffff)
                    return -1;

                my = ff_h263_decode_motion(s, pred_y, s->f_code);
                if (my >= 0xffff)
                    return -1;
                s->mv[0][i][0] = mx;
                s->mv[0][i][1] = my;
                mot_val[0]     = mx;
                mot_val[1]     = my;
            }
        }
    } else if (s->pict_type == AV_PICTURE_TYPE_B) {
        int modb1;   // first bit of modb
        int modb2;   // second bit of modb
        int mb_type;

        s->mb_intra = 0;  // B-frames never contain intra blocks
        s->mcsel    = 0;  //      ...               true gmc blocks

        if (s->mb_x == 0) {
            for (i = 0; i < 2; i++) {
                s->last_mv[i][0][0] =
                s->last_mv[i][0][1] =
                s->last_mv[i][1][0] =
                s->last_mv[i][1][1] = 0;
            }

            ff_thread_await_progress(&s->next_picture_ptr->tf, s->mb_y, 0);
        }

        /* if we skipped it in the future P Frame than skip it now too */
        s->mb_skipped = s->next_picture.mbskip_table[s->mb_y * s->mb_stride + s->mb_x];  // Note, skiptab=0 if last was GMC

        if (s->mb_skipped) {
            /* skip mb */
            for (i = 0; i < 6; i++)
                s->block_last_index[i] = -1;

            s->mv_dir      = MV_DIR_FORWARD;
            s->mv_type     = MV_TYPE_16X16;
            s->mv[0][0][0] =
            s->mv[0][0][1] =
            s->mv[1][0][0] =
            s->mv[1][0][1] = 0;
            s->current_picture.mb_type[xy] = MB_TYPE_SKIP  |
                                             MB_TYPE_16x16 |
                                             MB_TYPE_L0;
            goto end;
        }

        modb1 = get_bits1(&s->gb);
        if (modb1) {
            // like MB_TYPE_B_DIRECT but no vectors coded
            mb_type = MB_TYPE_DIRECT2 | MB_TYPE_SKIP | MB_TYPE_L0L1;
            cbp     = 0;
        } else {
            modb2   = get_bits1(&s->gb);
            mb_type = get_vlc2(&s->gb, mb_type_b_vlc.table, MB_TYPE_B_VLC_BITS, 1);
            if (mb_type < 0) {
                av_log(s->avctx, AV_LOG_ERROR, "illegal MB_type\n");
                return -1;
            }
            mb_type = mb_type_b_map[mb_type];
            if (modb2) {
                cbp = 0;
            } else {
                s->dsp.clear_blocks(s->block[0]);
                cbp = get_bits(&s->gb, 6);
            }

            if ((!IS_DIRECT(mb_type)) && cbp) {
                if (get_bits1(&s->gb))
                    ff_set_qscale(s, s->qscale + get_bits1(&s->gb) * 4 - 2);
            }

            if (!s->progressive_sequence) {
                if (cbp)
                    s->interlaced_dct = get_bits1(&s->gb);

                if (!IS_DIRECT(mb_type) && get_bits1(&s->gb)) {
                    mb_type |= MB_TYPE_16x8 | MB_TYPE_INTERLACED;
                    mb_type &= ~MB_TYPE_16x16;

                    if (USES_LIST(mb_type, 0)) {
                        s->field_select[0][0] = get_bits1(&s->gb);
                        s->field_select[0][1] = get_bits1(&s->gb);
                    }
                    if (USES_LIST(mb_type, 1)) {
                        s->field_select[1][0] = get_bits1(&s->gb);
                        s->field_select[1][1] = get_bits1(&s->gb);
                    }
                }
            }

            s->mv_dir = 0;
            if ((mb_type & (MB_TYPE_DIRECT2 | MB_TYPE_INTERLACED)) == 0) {
                s->mv_type = MV_TYPE_16X16;

                if (USES_LIST(mb_type, 0)) {
                    s->mv_dir = MV_DIR_FORWARD;

                    mx = ff_h263_decode_motion(s, s->last_mv[0][0][0], s->f_code);
                    my = ff_h263_decode_motion(s, s->last_mv[0][0][1], s->f_code);
                    s->last_mv[0][1][0] =
                    s->last_mv[0][0][0] =
                    s->mv[0][0][0]      = mx;
                    s->last_mv[0][1][1] =
                    s->last_mv[0][0][1] =
                    s->mv[0][0][1]      = my;
                }

                if (USES_LIST(mb_type, 1)) {
                    s->mv_dir |= MV_DIR_BACKWARD;

                    mx = ff_h263_decode_motion(s, s->last_mv[1][0][0], s->b_code);
                    my = ff_h263_decode_motion(s, s->last_mv[1][0][1], s->b_code);
                    s->last_mv[1][1][0] =
                    s->last_mv[1][0][0] =
                    s->mv[1][0][0]      = mx;
                    s->last_mv[1][1][1] =
                    s->last_mv[1][0][1] =
                    s->mv[1][0][1]      = my;
                }
            } else if (!IS_DIRECT(mb_type)) {
                s->mv_type = MV_TYPE_FIELD;

                if (USES_LIST(mb_type, 0)) {
                    s->mv_dir = MV_DIR_FORWARD;

                    for (i = 0; i < 2; i++) {
                        mx = ff_h263_decode_motion(s, s->last_mv[0][i][0], s->f_code);
                        my = ff_h263_decode_motion(s, s->last_mv[0][i][1] / 2, s->f_code);
                        s->last_mv[0][i][0] =
                        s->mv[0][i][0]      = mx;
                        s->last_mv[0][i][1] = (s->mv[0][i][1] = my) * 2;
                    }
                }

                if (USES_LIST(mb_type, 1)) {
                    s->mv_dir |= MV_DIR_BACKWARD;

                    for (i = 0; i < 2; i++) {
                        mx = ff_h263_decode_motion(s, s->last_mv[1][i][0], s->b_code);
                        my = ff_h263_decode_motion(s, s->last_mv[1][i][1] / 2, s->b_code);
                        s->last_mv[1][i][0] =
                        s->mv[1][i][0]      = mx;
                        s->last_mv[1][i][1] = (s->mv[1][i][1] = my) * 2;
                    }
                }
            }
        }

        if (IS_DIRECT(mb_type)) {
            if (IS_SKIP(mb_type)) {
                mx =
                my = 0;
            } else {
                mx = ff_h263_decode_motion(s, 0, 1);
                my = ff_h263_decode_motion(s, 0, 1);
            }

            s->mv_dir = MV_DIR_FORWARD | MV_DIR_BACKWARD | MV_DIRECT;
            mb_type  |= ff_mpeg4_set_direct_mv(s, mx, my);
        }
        s->current_picture.mb_type[xy] = mb_type;
    } else { /* I-Frame */
        do {
            cbpc = get_vlc2(&s->gb, ff_h263_intra_MCBPC_vlc.table, INTRA_MCBPC_VLC_BITS, 2);
            if (cbpc < 0) {
                av_log(s->avctx, AV_LOG_ERROR,
                       "I cbpc damaged at %d %d\n", s->mb_x, s->mb_y);
                return -1;
            }
        } while (cbpc == 8);

        dquant = cbpc & 4;
        s->mb_intra = 1;

intra:
        s->ac_pred = get_bits1(&s->gb);
        if (s->ac_pred)
            s->current_picture.mb_type[xy] = MB_TYPE_INTRA | MB_TYPE_ACPRED;
        else
            s->current_picture.mb_type[xy] = MB_TYPE_INTRA;

        cbpy = get_vlc2(&s->gb, ff_h263_cbpy_vlc.table, CBPY_VLC_BITS, 1);
        if (cbpy < 0) {
            av_log(s->avctx, AV_LOG_ERROR,
                   "I cbpy damaged at %d %d\n", s->mb_x, s->mb_y);
            return -1;
        }
        cbp = (cbpc & 3) | (cbpy << 2);

        s->use_intra_dc_vlc = s->qscale < s->intra_dc_threshold;

        if (dquant)
            ff_set_qscale(s, s->qscale + quant_tab[get_bits(&s->gb, 2)]);

        if (!s->progressive_sequence)
            s->interlaced_dct = get_bits1(&s->gb);

        s->dsp.clear_blocks(s->block[0]);
        /* decode each block */
        for (i = 0; i < 6; i++) {
            if (mpeg4_decode_block(s, block[i], i, cbp & 32, 1, 0) < 0)
                return -1;
            cbp += cbp;
        }
        goto end;
    }

    /* decode each block */
    for (i = 0; i < 6; i++) {
        if (mpeg4_decode_block(s, block[i], i, cbp & 32, 0, 0) < 0)
            return -1;
        cbp += cbp;
    }

end:
    /* per-MB end of slice check */
    if (s->codec_id == AV_CODEC_ID_MPEG4) {
        int next = mpeg4_is_resync(ctx);
        if (next) {
            if        (s->mb_x + s->mb_y*s->mb_width + 1 >  next && (s->avctx->err_recognition & AV_EF_AGGRESSIVE)) {
                return -1;
            } else if (s->mb_x + s->mb_y*s->mb_width + 1 >= next)
                return SLICE_END;

            if (s->pict_type == AV_PICTURE_TYPE_B) {
                const int delta= s->mb_x + 1 == s->mb_width ? 2 : 1;
                ff_thread_await_progress(&s->next_picture_ptr->tf,
                                         (s->mb_x + delta >= s->mb_width)
                                         ? FFMIN(s->mb_y + 1, s->mb_height - 1)
                                         : s->mb_y, 0);
                if (s->next_picture.mbskip_table[xy + delta])
                    return SLICE_OK;
            }

            return SLICE_END;
        }
    }

    return SLICE_OK;
}

static int mpeg4_decode_gop_header(MpegEncContext *s, GetBitContext *gb)
{
    int hours, minutes, seconds;

    if (!show_bits(gb, 23)) {
        av_log(s->avctx, AV_LOG_WARNING, "GOP header invalid\n");
        return -1;
    }

    hours   = get_bits(gb, 5);
    minutes = get_bits(gb, 6);
    skip_bits1(gb);
    seconds = get_bits(gb, 6);

    s->time_base = seconds + 60*(minutes + 60*hours);

    skip_bits1(gb);
    skip_bits1(gb);

    return 0;
}

static int mpeg4_decode_profile_level(MpegEncContext *s, GetBitContext *gb)
{

    s->avctx->profile = get_bits(gb, 4);
    s->avctx->level   = get_bits(gb, 4);

    // for Simple profile, level 0
    if (s->avctx->profile == 0 && s->avctx->level == 8) {
        s->avctx->level = 0;
    }

    return 0;
}

static int decode_vol_header(Mpeg4DecContext *ctx, GetBitContext *gb)
{
    MpegEncContext *s = &ctx->m;
    int width, height, vo_ver_id;

    /* vol header */
    skip_bits(gb, 1);                   /* random access */
    s->vo_type = get_bits(gb, 8);
    if (get_bits1(gb) != 0) {           /* is_ol_id */
        vo_ver_id = get_bits(gb, 4);    /* vo_ver_id */
        skip_bits(gb, 3);               /* vo_priority */
    } else {
        vo_ver_id = 1;
    }
    s->aspect_ratio_info = get_bits(gb, 4);
    if (s->aspect_ratio_info == FF_ASPECT_EXTENDED) {
        s->avctx->sample_aspect_ratio.num = get_bits(gb, 8);  // par_width
        s->avctx->sample_aspect_ratio.den = get_bits(gb, 8);  // par_height
    } else {
        s->avctx->sample_aspect_ratio = ff_h263_pixel_aspect[s->aspect_ratio_info];
    }

    if ((s->vol_control_parameters = get_bits1(gb))) { /* vol control parameter */
        int chroma_format = get_bits(gb, 2);
        if (chroma_format != CHROMA_420)
            av_log(s->avctx, AV_LOG_ERROR, "illegal chroma format\n");

        s->low_delay = get_bits1(gb);
        if (get_bits1(gb)) {    /* vbv parameters */
            get_bits(gb, 15);   /* first_half_bitrate */
            skip_bits1(gb);     /* marker */
            get_bits(gb, 15);   /* latter_half_bitrate */
            skip_bits1(gb);     /* marker */
            get_bits(gb, 15);   /* first_half_vbv_buffer_size */
            skip_bits1(gb);     /* marker */
            get_bits(gb, 3);    /* latter_half_vbv_buffer_size */
            get_bits(gb, 11);   /* first_half_vbv_occupancy */
            skip_bits1(gb);     /* marker */
            get_bits(gb, 15);   /* latter_half_vbv_occupancy */
            skip_bits1(gb);     /* marker */
        }
    } else {
        /* is setting low delay flag only once the smartest thing to do?
         * low delay detection won't be overriden. */
        if (s->picture_number == 0)
            s->low_delay = 0;
    }

    ctx->shape = get_bits(gb, 2); /* vol shape */
    if (ctx->shape != RECT_SHAPE)
        av_log(s->avctx, AV_LOG_ERROR, "only rectangular vol supported\n");
    if (ctx->shape == GRAY_SHAPE && vo_ver_id != 1) {
        av_log(s->avctx, AV_LOG_ERROR, "Gray shape not supported\n");
        skip_bits(gb, 4);  /* video_object_layer_shape_extension */
    }

    check_marker(gb, "before time_increment_resolution");

    s->avctx->time_base.den = get_bits(gb, 16);
    if (!s->avctx->time_base.den) {
        av_log(s->avctx, AV_LOG_ERROR, "time_base.den==0\n");
        s->avctx->time_base.num = 0;
        return -1;
    }

    ctx->time_increment_bits = av_log2(s->avctx->time_base.den - 1) + 1;
    if (ctx->time_increment_bits < 1)
        ctx->time_increment_bits = 1;

    check_marker(gb, "before fixed_vop_rate");

    if (get_bits1(gb) != 0)     /* fixed_vop_rate  */
        s->avctx->time_base.num = get_bits(gb, ctx->time_increment_bits);
    else
        s->avctx->time_base.num = 1;

    s->t_frame = 0;

    if (ctx->shape != BIN_ONLY_SHAPE) {
        if (ctx->shape == RECT_SHAPE) {
            check_marker(gb, "before width");
            width = get_bits(gb, 13);
            check_marker(gb, "before height");
            height = get_bits(gb, 13);
            check_marker(gb, "after height");
            if (width && height &&  /* they should be non zero but who knows */
                !(s->width && s->codec_tag == AV_RL32("MP4S"))) {
                if (s->width && s->height &&
                    (s->width != width || s->height != height))
                    s->context_reinit = 1;
                s->width  = width;
                s->height = height;
            }
        }

        s->progressive_sequence  =
        s->progressive_frame     = get_bits1(gb) ^ 1;
        s->interlaced_dct        = 0;
        if (!get_bits1(gb) && (s->avctx->debug & FF_DEBUG_PICT_INFO))
            av_log(s->avctx, AV_LOG_INFO,           /* OBMC Disable */
                   "MPEG4 OBMC not supported (very likely buggy encoder)\n");
        if (vo_ver_id == 1)
            ctx->vol_sprite_usage = get_bits1(gb);    /* vol_sprite_usage */
        else
            ctx->vol_sprite_usage = get_bits(gb, 2);  /* vol_sprite_usage */

        if (ctx->vol_sprite_usage == STATIC_SPRITE)
            av_log(s->avctx, AV_LOG_ERROR, "Static Sprites not supported\n");
        if (ctx->vol_sprite_usage == STATIC_SPRITE ||
            ctx->vol_sprite_usage == GMC_SPRITE) {
            if (ctx->vol_sprite_usage == STATIC_SPRITE) {
                skip_bits(gb, 13); // sprite_width
                skip_bits1(gb); /* marker */
                skip_bits(gb, 13); // sprite_height
                skip_bits1(gb); /* marker */
                skip_bits(gb, 13); // sprite_left
                skip_bits1(gb); /* marker */
                skip_bits(gb, 13); // sprite_top
                skip_bits1(gb); /* marker */
            }
            s->num_sprite_warping_points = get_bits(gb, 6);
            if (s->num_sprite_warping_points > 3) {
                av_log(s->avctx, AV_LOG_ERROR,
                       "%d sprite_warping_points\n",
                       s->num_sprite_warping_points);
                s->num_sprite_warping_points = 0;
                return -1;
            }
            s->sprite_warping_accuracy  = get_bits(gb, 2);
            s->sprite_brightness_change = get_bits1(gb);
            if (ctx->vol_sprite_usage == STATIC_SPRITE)
                s->low_latency_sprite = get_bits1(gb);
        }
        // FIXME sadct disable bit if verid!=1 && shape not rect

        if (get_bits1(gb) == 1) {                   /* not_8_bit */
            s->quant_precision = get_bits(gb, 4);   /* quant_precision */
            if (get_bits(gb, 4) != 8)               /* bits_per_pixel */
                av_log(s->avctx, AV_LOG_ERROR, "N-bit not supported\n");
            if (s->quant_precision != 5)
                av_log(s->avctx, AV_LOG_ERROR,
                       "quant precision %d\n", s->quant_precision);
            if (s->quant_precision<3 || s->quant_precision>9) {
                s->quant_precision = 5;
            }
        } else {
            s->quant_precision = 5;
        }

        // FIXME a bunch of grayscale shape things

        if ((s->mpeg_quant = get_bits1(gb))) { /* vol_quant_type */
            int i, v;

            /* load default matrixes */
            for (i = 0; i < 64; i++) {
                int j = s->dsp.idct_permutation[i];
                v = ff_mpeg4_default_intra_matrix[i];
                s->intra_matrix[j]        = v;
                s->chroma_intra_matrix[j] = v;

                v = ff_mpeg4_default_non_intra_matrix[i];
                s->inter_matrix[j]        = v;
                s->chroma_inter_matrix[j] = v;
            }

            /* load custom intra matrix */
            if (get_bits1(gb)) {
                int last = 0;
                for (i = 0; i < 64; i++) {
                    int j;
                    v = get_bits(gb, 8);
                    if (v == 0)
                        break;

                    last = v;
                    j = s->dsp.idct_permutation[ff_zigzag_direct[i]];
                    s->intra_matrix[j]        = last;
                    s->chroma_intra_matrix[j] = last;
                }

                /* replicate last value */
                for (; i < 64; i++) {
                    int j = s->dsp.idct_permutation[ff_zigzag_direct[i]];
                    s->intra_matrix[j]        = last;
                    s->chroma_intra_matrix[j] = last;
                }
            }

            /* load custom non intra matrix */
            if (get_bits1(gb)) {
                int last = 0;
                for (i = 0; i < 64; i++) {
                    int j;
                    v = get_bits(gb, 8);
                    if (v == 0)
                        break;

                    last = v;
                    j = s->dsp.idct_permutation[ff_zigzag_direct[i]];
                    s->inter_matrix[j]        = v;
                    s->chroma_inter_matrix[j] = v;
                }

                /* replicate last value */
                for (; i < 64; i++) {
                    int j = s->dsp.idct_permutation[ff_zigzag_direct[i]];
                    s->inter_matrix[j]        = last;
                    s->chroma_inter_matrix[j] = last;
                }
            }

            // FIXME a bunch of grayscale shape things
        }

        if (vo_ver_id != 1)
            s->quarter_sample = get_bits1(gb);
        else
            s->quarter_sample = 0;

        if (!get_bits1(gb)) {
            int pos               = get_bits_count(gb);
            int estimation_method = get_bits(gb, 2);
            if (estimation_method < 2) {
                if (!get_bits1(gb)) {
                    ctx->cplx_estimation_trash_i += 8 * get_bits1(gb);  /* opaque */
                    ctx->cplx_estimation_trash_i += 8 * get_bits1(gb);  /* transparent */
                    ctx->cplx_estimation_trash_i += 8 * get_bits1(gb);  /* intra_cae */
                    ctx->cplx_estimation_trash_i += 8 * get_bits1(gb);  /* inter_cae */
                    ctx->cplx_estimation_trash_i += 8 * get_bits1(gb);  /* no_update */
                    ctx->cplx_estimation_trash_i += 8 * get_bits1(gb);  /* upampling */
                }
                if (!get_bits1(gb)) {
                    ctx->cplx_estimation_trash_i += 8 * get_bits1(gb);  /* intra_blocks */
                    ctx->cplx_estimation_trash_p += 8 * get_bits1(gb);  /* inter_blocks */
                    ctx->cplx_estimation_trash_p += 8 * get_bits1(gb);  /* inter4v_blocks */
                    ctx->cplx_estimation_trash_i += 8 * get_bits1(gb);  /* not coded blocks */
                }
                if (!check_marker(gb, "in complexity estimation part 1")) {
                    skip_bits_long(gb, pos - get_bits_count(gb));
                    goto no_cplx_est;
                }
                if (!get_bits1(gb)) {
                    ctx->cplx_estimation_trash_i += 8 * get_bits1(gb);  /* dct_coeffs */
                    ctx->cplx_estimation_trash_i += 8 * get_bits1(gb);  /* dct_lines */
                    ctx->cplx_estimation_trash_i += 8 * get_bits1(gb);  /* vlc_syms */
                    ctx->cplx_estimation_trash_i += 4 * get_bits1(gb);  /* vlc_bits */
                }
                if (!get_bits1(gb)) {
                    ctx->cplx_estimation_trash_p += 8 * get_bits1(gb);  /* apm */
                    ctx->cplx_estimation_trash_p += 8 * get_bits1(gb);  /* npm */
                    ctx->cplx_estimation_trash_b += 8 * get_bits1(gb);  /* interpolate_mc_q */
                    ctx->cplx_estimation_trash_p += 8 * get_bits1(gb);  /* forwback_mc_q */
                    ctx->cplx_estimation_trash_p += 8 * get_bits1(gb);  /* halfpel2 */
                    ctx->cplx_estimation_trash_p += 8 * get_bits1(gb);  /* halfpel4 */
                }
                if (!check_marker(gb, "in complexity estimation part 2")) {
                    skip_bits_long(gb, pos - get_bits_count(gb));
                    goto no_cplx_est;
                }
                if (estimation_method == 1) {
                    ctx->cplx_estimation_trash_i += 8 * get_bits1(gb);  /* sadct */
                    ctx->cplx_estimation_trash_p += 8 * get_bits1(gb);  /* qpel */
                }
            } else
                av_log(s->avctx, AV_LOG_ERROR,
                       "Invalid Complexity estimation method %d\n",
                       estimation_method);
        } else {

no_cplx_est:
            ctx->cplx_estimation_trash_i =
            ctx->cplx_estimation_trash_p =
            ctx->cplx_estimation_trash_b = 0;
        }

        ctx->resync_marker = !get_bits1(gb); /* resync_marker_disabled */

        s->data_partitioning = get_bits1(gb);
        if (s->data_partitioning)
            ctx->rvlc = get_bits1(gb);

        if (vo_ver_id != 1) {
            s->new_pred = get_bits1(gb);
            if (s->new_pred) {
                av_log(s->avctx, AV_LOG_ERROR, "new pred not supported\n");
                skip_bits(gb, 2); /* requested upstream message type */
                skip_bits1(gb);   /* newpred segment type */
            }
            s->reduced_res_vop = get_bits1(gb);
            if (s->reduced_res_vop)
                av_log(s->avctx, AV_LOG_ERROR,
                       "reduced resolution VOP not supported\n");
        } else {
            s->new_pred        = 0;
            s->reduced_res_vop = 0;
        }

        s->scalability = get_bits1(gb);

        if (s->scalability) {
            GetBitContext bak = *gb;
            int h_sampling_factor_n;
            int h_sampling_factor_m;
            int v_sampling_factor_n;
            int v_sampling_factor_m;

            s->hierachy_type = get_bits1(gb);
            skip_bits(gb, 4);  /* ref_layer_id */
            skip_bits1(gb);    /* ref_layer_sampling_dir */
            h_sampling_factor_n = get_bits(gb, 5);
            h_sampling_factor_m = get_bits(gb, 5);
            v_sampling_factor_n = get_bits(gb, 5);
            v_sampling_factor_m = get_bits(gb, 5);
            s->enhancement_type = get_bits1(gb);

            if (h_sampling_factor_n == 0 || h_sampling_factor_m == 0 ||
                v_sampling_factor_n == 0 || v_sampling_factor_m == 0) {
                /* illegal scalability header (VERY broken encoder),
                 * trying to workaround */
                s->scalability = 0;
                *gb            = bak;
            } else
                av_log(s->avctx, AV_LOG_ERROR, "scalability not supported\n");

            // bin shape stuff FIXME
        }
    }

    if (s->avctx->debug&FF_DEBUG_PICT_INFO) {
        av_log(s->avctx, AV_LOG_DEBUG, "tb %d/%d, tincrbits:%d, qp_prec:%d, ps:%d,  %s%s%s%s\n",
               s->avctx->time_base.num, s->avctx->time_base.den,
               ctx->time_increment_bits,
               s->quant_precision,
               s->progressive_sequence,
               s->scalability ? "scalability " :"" , s->quarter_sample ? "qpel " : "",
               s->data_partitioning ? "partition " : "", ctx->rvlc ? "rvlc " : ""
        );
    }

    return 0;
}

/**
 * Decode the user data stuff in the header.
 * Also initializes divx/xvid/lavc_version/build.
 */
static int decode_user_data(Mpeg4DecContext *ctx, GetBitContext *gb)
{
    MpegEncContext *s = &ctx->m;
    char buf[256];
    int i;
    int e;
    int ver = 0, build = 0, ver2 = 0, ver3 = 0;
    char last;

    for (i = 0; i < 255 && get_bits_count(gb) < gb->size_in_bits; i++) {
        if (show_bits(gb, 23) == 0)
            break;
        buf[i] = get_bits(gb, 8);
    }
    buf[i] = 0;

    /* divx detection */
    e = sscanf(buf, "DivX%dBuild%d%c", &ver, &build, &last);
    if (e < 2)
        e = sscanf(buf, "DivX%db%d%c", &ver, &build, &last);
    if (e >= 2) {
        ctx->divx_version = ver;
        ctx->divx_build   = build;
        s->divx_packed  = e == 3 && last == 'p';
        if (s->divx_packed && !s->showed_packed_warning) {
            av_log(s->avctx, AV_LOG_INFO, "Video uses a non-standard and "
                   "wasteful way to store B-frames ('packed B-frames'). "
                   "Consider using a tool like VirtualDub or avidemux to fix it.\n");
            s->showed_packed_warning = 1;
        }
    }

    /* libavcodec detection */
    e = sscanf(buf, "FFmpe%*[^b]b%d", &build) + 3;
    if (e != 4)
        e = sscanf(buf, "FFmpeg v%d.%d.%d / libavcodec build: %d", &ver, &ver2, &ver3, &build);
    if (e != 4) {
        e = sscanf(buf, "Lavc%d.%d.%d", &ver, &ver2, &ver3) + 1;
        if (e > 1)
            build = (ver << 16) + (ver2 << 8) + ver3;
    }
    if (e != 4) {
        if (strcmp(buf, "ffmpeg") == 0)
            ctx->lavc_build = 4600;
    }
    if (e == 4)
        ctx->lavc_build = build;

    /* Xvid detection */
    e = sscanf(buf, "XviD%d", &build);
    if (e == 1)
        ctx->xvid_build = build;

    return 0;
}

int ff_mpeg4_workaround_bugs(AVCodecContext *avctx)
{
    Mpeg4DecContext *ctx = avctx->priv_data;
    MpegEncContext *s = &ctx->m;

    if (ctx->xvid_build == -1 && ctx->divx_version == -1 && ctx->lavc_build == -1) {
        if (s->stream_codec_tag == AV_RL32("XVID") ||
            s->codec_tag        == AV_RL32("XVID") ||
            s->codec_tag        == AV_RL32("XVIX") ||
            s->codec_tag        == AV_RL32("RMP4") ||
            s->codec_tag        == AV_RL32("ZMP4") ||
            s->codec_tag        == AV_RL32("SIPP"))
            ctx->xvid_build = 0;
    }

    if (ctx->xvid_build == -1 && ctx->divx_version == -1 && ctx->lavc_build == -1)
        if (s->codec_tag == AV_RL32("DIVX") && s->vo_type == 0 &&
            s->vol_control_parameters == 0)
            ctx->divx_version = 400;  // divx 4

    if (ctx->xvid_build >= 0 && ctx->divx_version >= 0) {
        ctx->divx_version =
        ctx->divx_build   = -1;
    }

    if (s->workaround_bugs & FF_BUG_AUTODETECT) {
        if (s->codec_tag == AV_RL32("XVIX"))
            s->workaround_bugs |= FF_BUG_XVID_ILACE;

        if (s->codec_tag == AV_RL32("UMP4"))
            s->workaround_bugs |= FF_BUG_UMP4;

        if (ctx->divx_version >= 500 && ctx->divx_build < 1814)
            s->workaround_bugs |= FF_BUG_QPEL_CHROMA;

        if (ctx->divx_version > 502 && ctx->divx_build < 1814)
            s->workaround_bugs |= FF_BUG_QPEL_CHROMA2;

        if (ctx->xvid_build <= 3U)
            s->padding_bug_score = 256 * 256 * 256 * 64;

        if (ctx->xvid_build <= 1U)
            s->workaround_bugs |= FF_BUG_QPEL_CHROMA;

        if (ctx->xvid_build <= 12U)
            s->workaround_bugs |= FF_BUG_EDGE;

        if (ctx->xvid_build <= 32U)
            s->workaround_bugs |= FF_BUG_DC_CLIP;

#define SET_QPEL_FUNC(postfix1, postfix2)                           \
    s->dsp.put_        ## postfix1 = ff_put_        ## postfix2;    \
    s->dsp.put_no_rnd_ ## postfix1 = ff_put_no_rnd_ ## postfix2;    \
    s->dsp.avg_        ## postfix1 = ff_avg_        ## postfix2;

        if (ctx->lavc_build < 4653U)
            s->workaround_bugs |= FF_BUG_STD_QPEL;

        if (ctx->lavc_build < 4655U)
            s->workaround_bugs |= FF_BUG_DIRECT_BLOCKSIZE;

        if (ctx->lavc_build < 4670U)
            s->workaround_bugs |= FF_BUG_EDGE;

        if (ctx->lavc_build <= 4712U)
            s->workaround_bugs |= FF_BUG_DC_CLIP;

        if (ctx->divx_version >= 0)
            s->workaround_bugs |= FF_BUG_DIRECT_BLOCKSIZE;
        if (ctx->divx_version == 501 && ctx->divx_build == 20020416)
            s->padding_bug_score = 256 * 256 * 256 * 64;

        if (ctx->divx_version < 500U)
            s->workaround_bugs |= FF_BUG_EDGE;

        if (ctx->divx_version >= 0)
            s->workaround_bugs |= FF_BUG_HPEL_CHROMA;
    }

    if (s->workaround_bugs & FF_BUG_STD_QPEL) {
        SET_QPEL_FUNC(qpel_pixels_tab[0][5], qpel16_mc11_old_c)
        SET_QPEL_FUNC(qpel_pixels_tab[0][7], qpel16_mc31_old_c)
        SET_QPEL_FUNC(qpel_pixels_tab[0][9], qpel16_mc12_old_c)
        SET_QPEL_FUNC(qpel_pixels_tab[0][11], qpel16_mc32_old_c)
        SET_QPEL_FUNC(qpel_pixels_tab[0][13], qpel16_mc13_old_c)
        SET_QPEL_FUNC(qpel_pixels_tab[0][15], qpel16_mc33_old_c)

        SET_QPEL_FUNC(qpel_pixels_tab[1][5], qpel8_mc11_old_c)
        SET_QPEL_FUNC(qpel_pixels_tab[1][7], qpel8_mc31_old_c)
        SET_QPEL_FUNC(qpel_pixels_tab[1][9], qpel8_mc12_old_c)
        SET_QPEL_FUNC(qpel_pixels_tab[1][11], qpel8_mc32_old_c)
        SET_QPEL_FUNC(qpel_pixels_tab[1][13], qpel8_mc13_old_c)
        SET_QPEL_FUNC(qpel_pixels_tab[1][15], qpel8_mc33_old_c)
    }

    if (avctx->debug & FF_DEBUG_BUGS)
        av_log(s->avctx, AV_LOG_DEBUG,
               "bugs: %X lavc_build:%d xvid_build:%d divx_version:%d divx_build:%d %s\n",
               s->workaround_bugs, ctx->lavc_build, ctx->xvid_build,
               ctx->divx_version, ctx->divx_build, s->divx_packed ? "p" : "");

#if HAVE_MMX
    if (s->codec_id == AV_CODEC_ID_MPEG4 && ctx->xvid_build >= 0 &&
        avctx->idct_algo == FF_IDCT_AUTO &&
        (av_get_cpu_flags() & AV_CPU_FLAG_MMX)) {
        avctx->idct_algo = FF_IDCT_XVIDMMX;
        ff_dct_common_init(s);
        return 1;
    }
#endif
    return 0;
}

static int decode_vop_header(Mpeg4DecContext *ctx, GetBitContext *gb)
{
    MpegEncContext *s = &ctx->m;
    int time_incr, time_increment;
    int64_t pts;

    s->pict_type = get_bits(gb, 2) + AV_PICTURE_TYPE_I;        /* pict type: I = 0 , P = 1 */
    if (s->pict_type == AV_PICTURE_TYPE_B && s->low_delay &&
        s->vol_control_parameters == 0 && !(s->flags & CODEC_FLAG_LOW_DELAY)) {
        av_log(s->avctx, AV_LOG_ERROR, "low_delay flag incorrectly, clearing it\n");
        s->low_delay = 0;
    }

    s->partitioned_frame = s->data_partitioning && s->pict_type != AV_PICTURE_TYPE_B;
    if (s->partitioned_frame)
        s->decode_mb = mpeg4_decode_partitioned_mb;
    else
        s->decode_mb = mpeg4_decode_mb;

    time_incr = 0;
    while (get_bits1(gb) != 0)
        time_incr++;

    check_marker(gb, "before time_increment");

    if (ctx->time_increment_bits == 0 ||
        !(show_bits(gb, ctx->time_increment_bits + 1) & 1)) {
        av_log(s->avctx, AV_LOG_ERROR,
               "hmm, seems the headers are not complete, trying to guess time_increment_bits\n");

        for (ctx->time_increment_bits = 1;
             ctx->time_increment_bits < 16;
             ctx->time_increment_bits++) {
            if (s->pict_type == AV_PICTURE_TYPE_P ||
                (s->pict_type == AV_PICTURE_TYPE_S &&
                 ctx->vol_sprite_usage == GMC_SPRITE)) {
                if ((show_bits(gb, ctx->time_increment_bits + 6) & 0x37) == 0x30)
                    break;
            } else if ((show_bits(gb, ctx->time_increment_bits + 5) & 0x1F) == 0x18)
                break;
        }

        av_log(s->avctx, AV_LOG_ERROR,
               "my guess is %d bits ;)\n", ctx->time_increment_bits);
        if (s->avctx->time_base.den && 4*s->avctx->time_base.den < 1<<ctx->time_increment_bits) {
            s->avctx->time_base.den = 1<<ctx->time_increment_bits;
        }
    }

    if (IS_3IV1)
        time_increment = get_bits1(gb);        // FIXME investigate further
    else
        time_increment = get_bits(gb, ctx->time_increment_bits);

    if (s->pict_type != AV_PICTURE_TYPE_B) {
        s->last_time_base = s->time_base;
        s->time_base     += time_incr;
        s->time = s->time_base * s->avctx->time_base.den + time_increment;
        if (s->workaround_bugs & FF_BUG_UMP4) {
            if (s->time < s->last_non_b_time) {
                /* header is not mpeg-4-compatible, broken encoder,
                 * trying to workaround */
                s->time_base++;
                s->time += s->avctx->time_base.den;
            }
        }
        s->pp_time         = s->time - s->last_non_b_time;
        s->last_non_b_time = s->time;
    } else {
        s->time    = (s->last_time_base + time_incr) * s->avctx->time_base.den + time_increment;
        s->pb_time = s->pp_time - (s->last_non_b_time - s->time);
        if (s->pp_time <= s->pb_time ||
            s->pp_time <= s->pp_time - s->pb_time ||
            s->pp_time <= 0) {
            /* messed up order, maybe after seeking? skipping current b-frame */
            return FRAME_SKIPPED;
        }
        ff_mpeg4_init_direct_mv(s);

        if (s->t_frame == 0)
            s->t_frame = s->pb_time;
        if (s->t_frame == 0)
            s->t_frame = 1;  // 1/0 protection
        s->pp_field_time = (ROUNDED_DIV(s->last_non_b_time, s->t_frame) -
                            ROUNDED_DIV(s->last_non_b_time - s->pp_time, s->t_frame)) * 2;
        s->pb_field_time = (ROUNDED_DIV(s->time, s->t_frame) -
                            ROUNDED_DIV(s->last_non_b_time - s->pp_time, s->t_frame)) * 2;
        if (!s->progressive_sequence) {
            if (s->pp_field_time <= s->pb_field_time || s->pb_field_time <= 1)
                return FRAME_SKIPPED;
        }
    }

    if (s->avctx->time_base.num)
        pts = ROUNDED_DIV(s->time, s->avctx->time_base.num);
    else
        pts = AV_NOPTS_VALUE;
    if (s->avctx->debug&FF_DEBUG_PTS)
        av_log(s->avctx, AV_LOG_DEBUG, "MPEG4 PTS: %"PRId64"\n",
               pts);

    check_marker(gb, "before vop_coded");

    /* vop coded */
    if (get_bits1(gb) != 1) {
        if (s->avctx->debug & FF_DEBUG_PICT_INFO)
            av_log(s->avctx, AV_LOG_ERROR, "vop not coded\n");
        return FRAME_SKIPPED;
    }
    if (s->new_pred)
        decode_new_pred(ctx, gb);

    if (ctx->shape != BIN_ONLY_SHAPE &&
                    (s->pict_type == AV_PICTURE_TYPE_P ||
                     (s->pict_type == AV_PICTURE_TYPE_S &&
                      ctx->vol_sprite_usage == GMC_SPRITE))) {
        /* rounding type for motion estimation */
        s->no_rounding = get_bits1(gb);
    } else {
        s->no_rounding = 0;
    }
    // FIXME reduced res stuff

    if (ctx->shape != RECT_SHAPE) {
        if (ctx->vol_sprite_usage != 1 || s->pict_type != AV_PICTURE_TYPE_I) {
            skip_bits(gb, 13);  /* width */
            skip_bits1(gb);     /* marker */
            skip_bits(gb, 13);  /* height */
            skip_bits1(gb);     /* marker */
            skip_bits(gb, 13);  /* hor_spat_ref */
            skip_bits1(gb);     /* marker */
            skip_bits(gb, 13);  /* ver_spat_ref */
        }
        skip_bits1(gb);         /* change_CR_disable */

        if (get_bits1(gb) != 0)
            skip_bits(gb, 8);   /* constant_alpha_value */
    }

    // FIXME complexity estimation stuff

    if (ctx->shape != BIN_ONLY_SHAPE) {
        skip_bits_long(gb, ctx->cplx_estimation_trash_i);
        if (s->pict_type != AV_PICTURE_TYPE_I)
            skip_bits_long(gb, ctx->cplx_estimation_trash_p);
        if (s->pict_type == AV_PICTURE_TYPE_B)
            skip_bits_long(gb, ctx->cplx_estimation_trash_b);

        if (get_bits_left(gb) < 3) {
            av_log(s->avctx, AV_LOG_ERROR, "Header truncated\n");
            return -1;
        }
        s->intra_dc_threshold = ff_mpeg4_dc_threshold[get_bits(gb, 3)];
        if (!s->progressive_sequence) {
            s->top_field_first = get_bits1(gb);
            s->alternate_scan  = get_bits1(gb);
        } else
            s->alternate_scan = 0;
    }

    if (s->alternate_scan) {
        ff_init_scantable(s->dsp.idct_permutation, &s->inter_scantable,   ff_alternate_vertical_scan);
        ff_init_scantable(s->dsp.idct_permutation, &s->intra_scantable,   ff_alternate_vertical_scan);
        ff_init_scantable(s->dsp.idct_permutation, &s->intra_h_scantable, ff_alternate_vertical_scan);
        ff_init_scantable(s->dsp.idct_permutation, &s->intra_v_scantable, ff_alternate_vertical_scan);
    } else {
        ff_init_scantable(s->dsp.idct_permutation, &s->inter_scantable,   ff_zigzag_direct);
        ff_init_scantable(s->dsp.idct_permutation, &s->intra_scantable,   ff_zigzag_direct);
        ff_init_scantable(s->dsp.idct_permutation, &s->intra_h_scantable, ff_alternate_horizontal_scan);
        ff_init_scantable(s->dsp.idct_permutation, &s->intra_v_scantable, ff_alternate_vertical_scan);
    }

    if (s->pict_type == AV_PICTURE_TYPE_S &&
        (ctx->vol_sprite_usage == STATIC_SPRITE ||
         ctx->vol_sprite_usage == GMC_SPRITE)) {
        if (mpeg4_decode_sprite_trajectory(ctx, gb) < 0)
            return AVERROR_INVALIDDATA;
        if (s->sprite_brightness_change)
            av_log(s->avctx, AV_LOG_ERROR,
                   "sprite_brightness_change not supported\n");
        if (ctx->vol_sprite_usage == STATIC_SPRITE)
            av_log(s->avctx, AV_LOG_ERROR, "static sprite not supported\n");
    }

    if (ctx->shape != BIN_ONLY_SHAPE) {
        s->chroma_qscale = s->qscale = get_bits(gb, s->quant_precision);
        if (s->qscale == 0) {
            av_log(s->avctx, AV_LOG_ERROR,
                   "Error, header damaged or not MPEG4 header (qscale=0)\n");
            return -1;  // makes no sense to continue, as there is nothing left from the image then
        }

        if (s->pict_type != AV_PICTURE_TYPE_I) {
            s->f_code = get_bits(gb, 3);        /* fcode_for */
            if (s->f_code == 0) {
                av_log(s->avctx, AV_LOG_ERROR,
                       "Error, header damaged or not MPEG4 header (f_code=0)\n");
                s->f_code = 1;
                return -1;  // makes no sense to continue, as there is nothing left from the image then
            }
        } else
            s->f_code = 1;

        if (s->pict_type == AV_PICTURE_TYPE_B) {
            s->b_code = get_bits(gb, 3);
            if (s->b_code == 0) {
                av_log(s->avctx, AV_LOG_ERROR,
                       "Error, header damaged or not MPEG4 header (b_code=0)\n");
                s->b_code=1;
                return -1; // makes no sense to continue, as the MV decoding will break very quickly
            }
        } else
            s->b_code = 1;

        if (s->avctx->debug & FF_DEBUG_PICT_INFO) {
            av_log(s->avctx, AV_LOG_DEBUG,
                   "qp:%d fc:%d,%d %s size:%d pro:%d alt:%d top:%d %spel part:%d resync:%d w:%d a:%d rnd:%d vot:%d%s dc:%d ce:%d/%d/%d time:%"PRId64" tincr:%d\n",
                   s->qscale, s->f_code, s->b_code,
                   s->pict_type == AV_PICTURE_TYPE_I ? "I" : (s->pict_type == AV_PICTURE_TYPE_P ? "P" : (s->pict_type == AV_PICTURE_TYPE_B ? "B" : "S")),
                   gb->size_in_bits,s->progressive_sequence, s->alternate_scan,
                   s->top_field_first, s->quarter_sample ? "q" : "h",
                   s->data_partitioning, ctx->resync_marker,
                   s->num_sprite_warping_points, s->sprite_warping_accuracy,
                   1 - s->no_rounding, s->vo_type,
                   s->vol_control_parameters ? " VOLC" : " ", s->intra_dc_threshold,
<<<<<<< HEAD
                   s->cplx_estimation_trash_i, s->cplx_estimation_trash_p,
                   s->cplx_estimation_trash_b,
                   s->time,
                   time_increment
                  );
=======
                   ctx->cplx_estimation_trash_i, ctx->cplx_estimation_trash_p,
                   ctx->cplx_estimation_trash_b);
>>>>>>> 03889074
        }

        if (!s->scalability) {
            if (ctx->shape != RECT_SHAPE && s->pict_type != AV_PICTURE_TYPE_I)
                skip_bits1(gb);  // vop shape coding type
        } else {
            if (s->enhancement_type) {
                int load_backward_shape = get_bits1(gb);
                if (load_backward_shape)
                    av_log(s->avctx, AV_LOG_ERROR,
                           "load backward shape isn't supported\n");
            }
            skip_bits(gb, 2);  // ref_select_code
        }
    }
    /* detect buggy encoders which don't set the low_delay flag
     * (divx4/xvid/opendivx). Note we cannot detect divx5 without b-frames
     * easily (although it's buggy too) */
    if (s->vo_type == 0 && s->vol_control_parameters == 0 &&
        ctx->divx_version == -1 && s->picture_number == 0) {
        av_log(s->avctx, AV_LOG_WARNING,
               "looks like this file was encoded with (divx4/(old)xvid/opendivx) -> forcing low_delay flag\n");
        s->low_delay = 1;
    }

    s->picture_number++;  // better than pic number==0 always ;)

    // FIXME add short header support
    s->y_dc_scale_table = ff_mpeg4_y_dc_scale_table;
    s->c_dc_scale_table = ff_mpeg4_c_dc_scale_table;

    if (s->workaround_bugs & FF_BUG_EDGE) {
        s->h_edge_pos = s->width;
        s->v_edge_pos = s->height;
    }
    return 0;
}

/**
 * Decode mpeg4 headers.
 * @return <0 if no VOP found (or a damaged one)
 *         FRAME_SKIPPED if a not coded VOP is found
 *         0 if a VOP is found
 */
int ff_mpeg4_decode_picture_header(Mpeg4DecContext *ctx, GetBitContext *gb)
{
    MpegEncContext *s = &ctx->m;
    unsigned startcode, v;

    /* search next start code */
    align_get_bits(gb);

    if (s->codec_tag == AV_RL32("WV1F") && show_bits(gb, 24) == 0x575630) {
        skip_bits(gb, 24);
        if (get_bits(gb, 8) == 0xF0)
            goto end;
    }

    startcode = 0xff;
    for (;;) {
        if (get_bits_count(gb) >= gb->size_in_bits) {
            if (gb->size_in_bits == 8 &&
                (ctx->divx_version >= 0 || ctx->xvid_build >= 0) || s->codec_tag == AV_RL32("QMP4")) {
                av_log(s->avctx, AV_LOG_VERBOSE, "frame skip %d\n", gb->size_in_bits);
                return FRAME_SKIPPED;  // divx bug
            } else
                return -1;  // end of stream
        }

        /* use the bits after the test */
        v = get_bits(gb, 8);
        startcode = ((startcode << 8) | v) & 0xffffffff;

        if ((startcode & 0xFFFFFF00) != 0x100)
            continue;  // no startcode

        if (s->avctx->debug & FF_DEBUG_STARTCODE) {
            av_log(s->avctx, AV_LOG_DEBUG, "startcode: %3X ", startcode);
            if (startcode <= 0x11F)
                av_log(s->avctx, AV_LOG_DEBUG, "Video Object Start");
            else if (startcode <= 0x12F)
                av_log(s->avctx, AV_LOG_DEBUG, "Video Object Layer Start");
            else if (startcode <= 0x13F)
                av_log(s->avctx, AV_LOG_DEBUG, "Reserved");
            else if (startcode <= 0x15F)
                av_log(s->avctx, AV_LOG_DEBUG, "FGS bp start");
            else if (startcode <= 0x1AF)
                av_log(s->avctx, AV_LOG_DEBUG, "Reserved");
            else if (startcode == 0x1B0)
                av_log(s->avctx, AV_LOG_DEBUG, "Visual Object Seq Start");
            else if (startcode == 0x1B1)
                av_log(s->avctx, AV_LOG_DEBUG, "Visual Object Seq End");
            else if (startcode == 0x1B2)
                av_log(s->avctx, AV_LOG_DEBUG, "User Data");
            else if (startcode == 0x1B3)
                av_log(s->avctx, AV_LOG_DEBUG, "Group of VOP start");
            else if (startcode == 0x1B4)
                av_log(s->avctx, AV_LOG_DEBUG, "Video Session Error");
            else if (startcode == 0x1B5)
                av_log(s->avctx, AV_LOG_DEBUG, "Visual Object Start");
            else if (startcode == 0x1B6)
                av_log(s->avctx, AV_LOG_DEBUG, "Video Object Plane start");
            else if (startcode == 0x1B7)
                av_log(s->avctx, AV_LOG_DEBUG, "slice start");
            else if (startcode == 0x1B8)
                av_log(s->avctx, AV_LOG_DEBUG, "extension start");
            else if (startcode == 0x1B9)
                av_log(s->avctx, AV_LOG_DEBUG, "fgs start");
            else if (startcode == 0x1BA)
                av_log(s->avctx, AV_LOG_DEBUG, "FBA Object start");
            else if (startcode == 0x1BB)
                av_log(s->avctx, AV_LOG_DEBUG, "FBA Object Plane start");
            else if (startcode == 0x1BC)
                av_log(s->avctx, AV_LOG_DEBUG, "Mesh Object start");
            else if (startcode == 0x1BD)
                av_log(s->avctx, AV_LOG_DEBUG, "Mesh Object Plane start");
            else if (startcode == 0x1BE)
                av_log(s->avctx, AV_LOG_DEBUG, "Still Texture Object start");
            else if (startcode == 0x1BF)
                av_log(s->avctx, AV_LOG_DEBUG, "Texture Spatial Layer start");
            else if (startcode == 0x1C0)
                av_log(s->avctx, AV_LOG_DEBUG, "Texture SNR Layer start");
            else if (startcode == 0x1C1)
                av_log(s->avctx, AV_LOG_DEBUG, "Texture Tile start");
            else if (startcode == 0x1C2)
                av_log(s->avctx, AV_LOG_DEBUG, "Texture Shape Layer start");
            else if (startcode == 0x1C3)
                av_log(s->avctx, AV_LOG_DEBUG, "stuffing start");
            else if (startcode <= 0x1C5)
                av_log(s->avctx, AV_LOG_DEBUG, "reserved");
            else if (startcode <= 0x1FF)
                av_log(s->avctx, AV_LOG_DEBUG, "System start");
            av_log(s->avctx, AV_LOG_DEBUG, " at %d\n", get_bits_count(gb));
        }

        if (startcode >= 0x120 && startcode <= 0x12F) {
            if (decode_vol_header(ctx, gb) < 0)
                return -1;
        } else if (startcode == USER_DATA_STARTCODE) {
            decode_user_data(ctx, gb);
        } else if (startcode == GOP_STARTCODE) {
            mpeg4_decode_gop_header(s, gb);
        } else if (startcode == VOS_STARTCODE) {
            mpeg4_decode_profile_level(s, gb);
        } else if (startcode == VOP_STARTCODE) {
            break;
        }

        align_get_bits(gb);
        startcode = 0xff;
    }

end:
    if (s->flags & CODEC_FLAG_LOW_DELAY)
        s->low_delay = 1;
    s->avctx->has_b_frames = !s->low_delay;

    return decode_vop_header(ctx, gb);
}

av_cold void ff_mpeg4videodec_static_init(void) {
    static int done = 0;

    if (!done) {
        ff_init_rl(&ff_mpeg4_rl_intra, ff_mpeg4_static_rl_table_store[0]);
        ff_init_rl(&ff_rvlc_rl_inter, ff_mpeg4_static_rl_table_store[1]);
        ff_init_rl(&ff_rvlc_rl_intra, ff_mpeg4_static_rl_table_store[2]);
        INIT_VLC_RL(ff_mpeg4_rl_intra, 554);
        INIT_VLC_RL(ff_rvlc_rl_inter, 1072);
        INIT_VLC_RL(ff_rvlc_rl_intra, 1072);
        INIT_VLC_STATIC(&dc_lum, DC_VLC_BITS, 10 /* 13 */,
                        &ff_mpeg4_DCtab_lum[0][1], 2, 1,
                        &ff_mpeg4_DCtab_lum[0][0], 2, 1, 512);
        INIT_VLC_STATIC(&dc_chrom, DC_VLC_BITS, 10 /* 13 */,
                        &ff_mpeg4_DCtab_chrom[0][1], 2, 1,
                        &ff_mpeg4_DCtab_chrom[0][0], 2, 1, 512);
        INIT_VLC_STATIC(&sprite_trajectory, SPRITE_TRAJ_VLC_BITS, 15,
                        &ff_sprite_trajectory_tab[0][1], 4, 2,
                        &ff_sprite_trajectory_tab[0][0], 4, 2, 128);
        INIT_VLC_STATIC(&mb_type_b_vlc, MB_TYPE_B_VLC_BITS, 4,
                        &ff_mb_type_b_tab[0][1], 2, 1,
                        &ff_mb_type_b_tab[0][0], 2, 1, 16);
        done = 1;
    }
}

int ff_mpeg4_frame_end(AVCodecContext *avctx, const uint8_t *buf, int buf_size)
{
    Mpeg4DecContext *ctx = avctx->priv_data;
    MpegEncContext    *s = &ctx->m;

    /* divx 5.01+ bitstream reorder stuff */
    /* Since this clobbers the input buffer and hwaccel codecs still need the
     * data during hwaccel->end_frame we should not do this any earlier */
    if (s->divx_packed) {
        int current_pos     = s->gb.buffer == s->bitstream_buffer ? 0 : (get_bits_count(&s->gb) >> 3);
        int startcode_found = 0;

        if (buf_size - current_pos > 7) {

            int i;
            for (i = current_pos; i < buf_size - 4; i++)

                if (buf[i]     == 0 &&
                    buf[i + 1] == 0 &&
                    buf[i + 2] == 1 &&
                    buf[i + 3] == 0xB6) {
                    startcode_found = !(buf[i + 4] & 0x40);
                    break;
                }
        }

        if (startcode_found) {
            av_fast_malloc(&s->bitstream_buffer,
                           &s->allocated_bitstream_buffer_size,
                           buf_size - current_pos +
                           FF_INPUT_BUFFER_PADDING_SIZE);
            if (!s->bitstream_buffer)
                return AVERROR(ENOMEM);
            memcpy(s->bitstream_buffer, buf + current_pos,
                   buf_size - current_pos);
            s->bitstream_buffer_size = buf_size - current_pos;
        }
    }

    return 0;
}

static int mpeg4_update_thread_context(AVCodecContext *dst,
                                       const AVCodecContext *src)
{
    Mpeg4DecContext *s = dst->priv_data;
    const Mpeg4DecContext *s1 = src->priv_data;

    int ret = ff_mpeg_update_thread_context(dst, src);

    if (ret < 0)
        return ret;

    s->shape               = s1->shape;
    s->time_increment_bits = s1->time_increment_bits;
    s->vol_sprite_usage    = s1->vol_sprite_usage;
    s->rvlc                = s1->rvlc;
    s->divx_version        = s1->divx_version;
    s->divx_build          = s1->divx_build;
    s->xvid_build          = s1->xvid_build;
    s->lavc_build          = s1->lavc_build;

    return 0;
}

static av_cold int decode_init(AVCodecContext *avctx)
{
    Mpeg4DecContext *ctx = avctx->priv_data;
    MpegEncContext *s = &ctx->m;
    int ret;

    ctx->divx_version =
    ctx->divx_build   =
    ctx->xvid_build   =
    ctx->lavc_build   = -1;

    if ((ret = ff_h263_decode_init(avctx)) < 0)
        return ret;

    ff_mpeg4videodec_static_init();

    s->h263_pred = 1;
    s->low_delay = 0; /* default, might be overridden in the vol header during header parsing */
    s->decode_mb = mpeg4_decode_mb;
    ctx->time_increment_bits = 4; /* default value for broken headers */

    avctx->chroma_sample_location = AVCHROMA_LOC_LEFT;
    avctx->internal->allocate_progress = 1;

    return 0;
}

static const AVProfile mpeg4_video_profiles[] = {
    { FF_PROFILE_MPEG4_SIMPLE,                    "Simple Profile" },
    { FF_PROFILE_MPEG4_SIMPLE_SCALABLE,           "Simple Scalable Profile" },
    { FF_PROFILE_MPEG4_CORE,                      "Core Profile" },
    { FF_PROFILE_MPEG4_MAIN,                      "Main Profile" },
    { FF_PROFILE_MPEG4_N_BIT,                     "N-bit Profile" },
    { FF_PROFILE_MPEG4_SCALABLE_TEXTURE,          "Scalable Texture Profile" },
    { FF_PROFILE_MPEG4_SIMPLE_FACE_ANIMATION,     "Simple Face Animation Profile" },
    { FF_PROFILE_MPEG4_BASIC_ANIMATED_TEXTURE,    "Basic Animated Texture Profile" },
    { FF_PROFILE_MPEG4_HYBRID,                    "Hybrid Profile" },
    { FF_PROFILE_MPEG4_ADVANCED_REAL_TIME,        "Advanced Real Time Simple Profile" },
    { FF_PROFILE_MPEG4_CORE_SCALABLE,             "Code Scalable Profile" },
    { FF_PROFILE_MPEG4_ADVANCED_CODING,           "Advanced Coding Profile" },
    { FF_PROFILE_MPEG4_ADVANCED_CORE,             "Advanced Core Profile" },
    { FF_PROFILE_MPEG4_ADVANCED_SCALABLE_TEXTURE, "Advanced Scalable Texture Profile" },
    { FF_PROFILE_MPEG4_SIMPLE_STUDIO,             "Simple Studio Profile" },
    { FF_PROFILE_MPEG4_ADVANCED_SIMPLE,           "Advanced Simple Profile" },
    { FF_PROFILE_UNKNOWN },
};

static const AVOption mpeg4_options[] = {
    {"quarter_sample", "1/4 subpel MC", offsetof(MpegEncContext, quarter_sample), FF_OPT_TYPE_INT, {.i64 = 0}, 0, 1, 0},
    {"divx_packed", "divx style packed b frames", offsetof(MpegEncContext, divx_packed), FF_OPT_TYPE_INT, {.i64 = 0}, 0, 1, 0},
    {NULL}
};

static const AVClass mpeg4_class = {
    "MPEG4 Video Decoder",
    av_default_item_name,
    mpeg4_options,
    LIBAVUTIL_VERSION_INT,
};

static const AVClass mpeg4_vdpau_class = {
    "MPEG4 Video VDPAU Decoder",
    av_default_item_name,
    mpeg4_options,
    LIBAVUTIL_VERSION_INT,
};

AVCodec ff_mpeg4_decoder = {
    .name                  = "mpeg4",
    .long_name             = NULL_IF_CONFIG_SMALL("MPEG-4 part 2"),
    .type                  = AVMEDIA_TYPE_VIDEO,
    .id                    = AV_CODEC_ID_MPEG4,
    .priv_data_size        = sizeof(Mpeg4DecContext),
    .init                  = decode_init,
    .close                 = ff_h263_decode_end,
    .decode                = ff_h263_decode_frame,
    .capabilities          = CODEC_CAP_DRAW_HORIZ_BAND | CODEC_CAP_DR1 |
                             CODEC_CAP_TRUNCATED | CODEC_CAP_DELAY |
                             CODEC_CAP_FRAME_THREADS,
    .flush                 = ff_mpeg_flush,
    .max_lowres            = 3,
    .pix_fmts              = ff_h263_hwaccel_pixfmt_list_420,
    .profiles              = NULL_IF_CONFIG_SMALL(mpeg4_video_profiles),
    .update_thread_context = ONLY_IF_THREADS_ENABLED(mpeg4_update_thread_context),
    .priv_class = &mpeg4_class,
};


#if CONFIG_MPEG4_VDPAU_DECODER
AVCodec ff_mpeg4_vdpau_decoder = {
    .name           = "mpeg4_vdpau",
    .long_name      = NULL_IF_CONFIG_SMALL("MPEG-4 part 2 (VDPAU)"),
    .type           = AVMEDIA_TYPE_VIDEO,
    .id             = AV_CODEC_ID_MPEG4,
    .priv_data_size = sizeof(MpegEncContext),
    .init           = decode_init,
    .close          = ff_h263_decode_end,
    .decode         = ff_h263_decode_frame,
    .capabilities   = CODEC_CAP_DR1 | CODEC_CAP_TRUNCATED | CODEC_CAP_DELAY |
                      CODEC_CAP_HWACCEL_VDPAU,
    .pix_fmts       = (const enum AVPixelFormat[]) { AV_PIX_FMT_VDPAU_MPEG4,
                                                  AV_PIX_FMT_NONE },
    .priv_class     = &mpeg4_vdpau_class,
};
#endif<|MERGE_RESOLUTION|>--- conflicted
+++ resolved
@@ -2436,16 +2436,11 @@
                    s->num_sprite_warping_points, s->sprite_warping_accuracy,
                    1 - s->no_rounding, s->vo_type,
                    s->vol_control_parameters ? " VOLC" : " ", s->intra_dc_threshold,
-<<<<<<< HEAD
-                   s->cplx_estimation_trash_i, s->cplx_estimation_trash_p,
-                   s->cplx_estimation_trash_b,
+                   ctx->cplx_estimation_trash_i, ctx->cplx_estimation_trash_p,
+                   ctx->cplx_estimation_trash_b,
                    s->time,
                    time_increment
                   );
-=======
-                   ctx->cplx_estimation_trash_i, ctx->cplx_estimation_trash_p,
-                   ctx->cplx_estimation_trash_b);
->>>>>>> 03889074
         }
 
         if (!s->scalability) {
