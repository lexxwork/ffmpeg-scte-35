--- conflicted
+++ resolved
@@ -64,11 +64,8 @@
 #define AV_CPU_FLAG_VFPV3        (1 << 4)
 #define AV_CPU_FLAG_NEON         (1 << 5)
 #define AV_CPU_FLAG_ARMV8        (1 << 6)
-<<<<<<< HEAD
+#define AV_CPU_FLAG_VFP_VM       (1 << 7) ///< VFPv2 vector mode, deprecated in ARMv7-A and unavailable in various CPUs implementations
 #define AV_CPU_FLAG_SETEND       (1 <<16)
-=======
-#define AV_CPU_FLAG_VFP_VM       (1 << 7) ///< VFPv2 vector mode, deprecated in ARMv7-A and unavailable in various CPUs implementations
->>>>>>> e2710e79
 
 /**
  * Return the flags which specify extensions supported by the CPU.
