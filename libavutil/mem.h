/*
 * copyright (c) 2006 Michael Niedermayer <michaelni@gmx.at>
 *
 * This file is part of FFmpeg.
 *
 * FFmpeg is free software; you can redistribute it and/or
 * modify it under the terms of the GNU Lesser General Public
 * License as published by the Free Software Foundation; either
 * version 2.1 of the License, or (at your option) any later version.
 *
 * FFmpeg is distributed in the hope that it will be useful,
 * but WITHOUT ANY WARRANTY; without even the implied warranty of
 * MERCHANTABILITY or FITNESS FOR A PARTICULAR PURPOSE.  See the GNU
 * Lesser General Public License for more details.
 *
 * You should have received a copy of the GNU Lesser General Public
 * License along with FFmpeg; if not, write to the Free Software
 * Foundation, Inc., 51 Franklin Street, Fifth Floor, Boston, MA 02110-1301 USA
 */

/**
 * @file
 * memory handling functions
 */

#ifndef AVUTIL_MEM_H
#define AVUTIL_MEM_H

#include <limits.h>
#include <stdint.h>

#include "attributes.h"
#include "error.h"
#include "avutil.h"

/**
 * @addtogroup lavu_mem
 * @{
 */


#if defined(__INTEL_COMPILER) && __INTEL_COMPILER < 1110 || defined(__SUNPRO_C)
    #define DECLARE_ALIGNED(n,t,v)      t __attribute__ ((aligned (n))) v
    #define DECLARE_ASM_CONST(n,t,v)    const t __attribute__ ((aligned (n))) v
#elif defined(__TI_COMPILER_VERSION__)
    #define DECLARE_ALIGNED(n,t,v)                      \
        AV_PRAGMA(DATA_ALIGN(v,n))                      \
        t __attribute__((aligned(n))) v
    #define DECLARE_ASM_CONST(n,t,v)                    \
        AV_PRAGMA(DATA_ALIGN(v,n))                      \
        static const t __attribute__((aligned(n))) v
#elif defined(__GNUC__)
    #define DECLARE_ALIGNED(n,t,v)      t __attribute__ ((aligned (n))) v
    #define DECLARE_ASM_CONST(n,t,v)    static const t av_used __attribute__ ((aligned (n))) v
#elif defined(_MSC_VER)
    #define DECLARE_ALIGNED(n,t,v)      __declspec(align(n)) t v
    #define DECLARE_ASM_CONST(n,t,v)    __declspec(align(n)) static const t v
#else
    #define DECLARE_ALIGNED(n,t,v)      t v
    #define DECLARE_ASM_CONST(n,t,v)    static const t v
#endif

#if AV_GCC_VERSION_AT_LEAST(3,1)
    #define av_malloc_attrib __attribute__((__malloc__))
#else
    #define av_malloc_attrib
#endif

#if AV_GCC_VERSION_AT_LEAST(4,3)
    #define av_alloc_size(...) __attribute__((alloc_size(__VA_ARGS__)))
#else
    #define av_alloc_size(...)
#endif

/**
 * Allocate a block of size bytes with alignment suitable for all
 * memory accesses (including vectors if available on the CPU).
 * @param size Size in bytes for the memory block to be allocated.
 * @return Pointer to the allocated block, NULL if the block cannot
 * be allocated.
 * @see av_mallocz()
 */
void *av_malloc(size_t size) av_malloc_attrib av_alloc_size(1);

/**
 * Helper function to allocate a block of size * nmemb bytes with
 * using av_malloc()
 * @param nmemb Number of elements
 * @param size Size of the single element
 * @return Pointer to the allocated block, NULL if the block cannot
 * be allocated.
 * @see av_malloc()
 */
av_alloc_size(1, 2) static inline void *av_malloc_array(size_t nmemb, size_t size)
{
    if (size <= 0 || nmemb >= INT_MAX / size)
        return NULL;
    return av_malloc(nmemb * size);
}

/**
 * Allocate or reallocate a block of memory.
 * If ptr is NULL and size > 0, allocate a new block. If
 * size is zero, free the memory block pointed to by ptr.
 * @param ptr Pointer to a memory block already allocated with
 * av_malloc(z)() or av_realloc() or NULL.
 * @param size Size in bytes for the memory block to be allocated or
 * reallocated.
 * @return Pointer to a newly reallocated block or NULL if the block
 * cannot be reallocated or the function is used to free the memory block.
 * @see av_fast_realloc()
 */
void *av_realloc(void *ptr, size_t size) av_alloc_size(2);

/**
<<<<<<< HEAD
 * Allocate or reallocate a block of memory.
 * This function does the same thing as av_realloc, except:
 * - It takes two arguments and checks the result of the multiplication for
 *   integer overflow.
 * - It frees the input block in case of failure, thus avoiding the memory
 *   leak with the classic "buf = realloc(buf); if (!buf) return -1;".
 */
void *av_realloc_f(void *ptr, size_t nelem, size_t elsize);
=======
 * Allocate or reallocate an array.
 * If ptr is NULL and nmemb > 0, allocate a new block. If
 * nmemb is zero, free the memory block pointed to by ptr.
 * @param ptr Pointer to a memory block already allocated with
 * av_malloc(z)() or av_realloc() or NULL.
 * @param nmemb Number of elements
 * @param size Size of the single element
 * @return Pointer to a newly reallocated block or NULL if the block
 * cannot be reallocated or the function is used to free the memory block.
 */
av_alloc_size(2, 3) void *av_realloc_array(void *ptr, size_t nmemb, size_t size);

/**
 * Allocate or reallocate an array.
 * If *ptr is NULL and nmemb > 0, allocate a new block. If
 * nmemb is zero, free the memory block pointed to by ptr.
 * @param ptr Pointer to a pointer to a memory block already allocated
 * with av_malloc(z)() or av_realloc(), or pointer to a pointer to NULL.
 * The pointer is updated on success, or freed on failure.
 * @param nmemb Number of elements
 * @param size Size of the single element
 * @return Zero on success, an AVERROR error code on failure.
 */
av_alloc_size(2, 3) int av_reallocp_array(void *ptr, size_t nmemb, size_t size);
>>>>>>> 3b4feac1

/**
 * Free a memory block which has been allocated with av_malloc(z)() or
 * av_realloc().
 * @param ptr Pointer to the memory block which should be freed.
 * @note ptr = NULL is explicitly allowed.
 * @note It is recommended that you use av_freep() instead.
 * @see av_freep()
 */
void av_free(void *ptr);

/**
 * Allocate a block of size bytes with alignment suitable for all
 * memory accesses (including vectors if available on the CPU) and
 * zero all the bytes of the block.
 * @param size Size in bytes for the memory block to be allocated.
 * @return Pointer to the allocated block, NULL if it cannot be allocated.
 * @see av_malloc()
 */
void *av_mallocz(size_t size) av_malloc_attrib av_alloc_size(1);

/**
 * Allocate a block of nmemb * size bytes with alignment suitable for all
 * memory accesses (including vectors if available on the CPU) and
 * zero all the bytes of the block.
 * The allocation will fail if nmemb * size is greater than or equal
 * to INT_MAX.
 * @param nmemb
 * @param size
 * @return Pointer to the allocated block, NULL if it cannot be allocated.
 */
void *av_calloc(size_t nmemb, size_t size) av_malloc_attrib;

/**
 * Helper function to allocate a block of size * nmemb bytes with
 * using av_mallocz()
 * @param nmemb Number of elements
 * @param size Size of the single element
 * @return Pointer to the allocated block, NULL if the block cannot
 * be allocated.
 * @see av_mallocz()
 * @see av_malloc_array()
 */
av_alloc_size(1, 2) static inline void *av_mallocz_array(size_t nmemb, size_t size)
{
    if (size <= 0 || nmemb >= INT_MAX / size)
        return NULL;
    return av_mallocz(nmemb * size);
}

/**
 * Duplicate the string s.
 * @param s string to be duplicated
 * @return Pointer to a newly allocated string containing a
 * copy of s or NULL if the string cannot be allocated.
 */
char *av_strdup(const char *s) av_malloc_attrib;

/**
 * Duplicate the buffer p.
 * @param p buffer to be duplicated
 * @return Pointer to a newly allocated buffer containing a
 * copy of p or NULL if the buffer cannot be allocated.
 */
void *av_memdup(const void *p, size_t size);

/**
 * Free a memory block which has been allocated with av_malloc(z)() or
 * av_realloc() and set the pointer pointing to it to NULL.
 * @param ptr Pointer to the pointer to the memory block which should
 * be freed.
 * @see av_free()
 */
void av_freep(void *ptr);

/**
 * Add an element to a dynamic array.
 *
 * The array to grow is supposed to be an array of pointers to
 * structures, and the element to add must be a pointer to an already
 * allocated structure.
 *
 * The array is reallocated when its size reaches powers of 2.
 * Therefore, the amortized cost of adding an element is constant.
 *
 * In case of success, the pointer to the array is updated in order to
 * point to the new grown array, and the number pointed to by nb_ptr
 * is incremented.
 * In case of failure, the array is freed, *tab_ptr is set to NULL and
 * *nb_ptr is set to 0.
 *
 * @param tab_ptr pointer to the array to grow
 * @param nb_ptr  pointer to the number of elements in the array
 * @param elem    element to add
 * @see av_dynarray2_add()
 */
void av_dynarray_add(void *tab_ptr, int *nb_ptr, void *elem);

/**
 * Add an element of size elem_size to a dynamic array.
 *
 * The array is reallocated when its number of elements reaches powers of 2.
 * Therefore, the amortized cost of adding an element is constant.
 *
 * In case of success, the pointer to the array is updated in order to
 * point to the new grown array, and the number pointed to by nb_ptr
 * is incremented.
 * In case of failure, the array is freed, *tab_ptr is set to NULL and
 * *nb_ptr is set to 0.
 *
 * @param tab_ptr   pointer to the array to grow
 * @param nb_ptr    pointer to the number of elements in the array
 * @param elem_size size in bytes of the elements in the array
 * @param elem_data pointer to the data of the element to add. If NULL, the space of
 *                  the new added element is not filled.
 * @return          pointer to the data of the element to copy in the new allocated space.
 *                  If NULL, the new allocated space is left uninitialized."
 * @see av_dynarray_add()
 */
void *av_dynarray2_add(void **tab_ptr, int *nb_ptr, size_t elem_size,
                       const uint8_t *elem_data);

/**
 * Multiply two size_t values checking for overflow.
 * @return  0 if success, AVERROR(EINVAL) if overflow.
 */
static inline int av_size_mult(size_t a, size_t b, size_t *r)
{
    size_t t = a * b;
    /* Hack inspired from glibc: only try the division if nelem and elsize
     * are both greater than sqrt(SIZE_MAX). */
    if ((a | b) >= ((size_t)1 << (sizeof(size_t) * 4)) && a && t / a != b)
        return AVERROR(EINVAL);
    *r = t;
    return 0;
}

/**
 * Set the maximum size that may me allocated in one block.
 */
void av_max_alloc(size_t max);

/**
 * @brief deliberately overlapping memcpy implementation
 * @param dst destination buffer
 * @param back how many bytes back we start (the initial size of the overlapping window), must be > 0
 * @param cnt number of bytes to copy, must be >= 0
 *
 * cnt > back is valid, this will copy the bytes we just copied,
 * thus creating a repeating pattern with a period length of back.
 */
void av_memcpy_backptr(uint8_t *dst, int back, int cnt);

/**
 * @}
 */

#endif /* AVUTIL_MEM_H */<|MERGE_RESOLUTION|>--- conflicted
+++ resolved
@@ -113,7 +113,6 @@
 void *av_realloc(void *ptr, size_t size) av_alloc_size(2);
 
 /**
-<<<<<<< HEAD
  * Allocate or reallocate a block of memory.
  * This function does the same thing as av_realloc, except:
  * - It takes two arguments and checks the result of the multiplication for
@@ -122,7 +121,8 @@
  *   leak with the classic "buf = realloc(buf); if (!buf) return -1;".
  */
 void *av_realloc_f(void *ptr, size_t nelem, size_t elsize);
-=======
+
+/**
  * Allocate or reallocate an array.
  * If ptr is NULL and nmemb > 0, allocate a new block. If
  * nmemb is zero, free the memory block pointed to by ptr.
@@ -147,7 +147,6 @@
  * @return Zero on success, an AVERROR error code on failure.
  */
 av_alloc_size(2, 3) int av_reallocp_array(void *ptr, size_t nmemb, size_t size);
->>>>>>> 3b4feac1
 
 /**
  * Free a memory block which has been allocated with av_malloc(z)() or
