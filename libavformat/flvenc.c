/*
 * FLV muxer
 * Copyright (c) 2003 The FFmpeg Project
 *
 * This file is part of FFmpeg.
 *
 * FFmpeg is free software; you can redistribute it and/or
 * modify it under the terms of the GNU Lesser General Public
 * License as published by the Free Software Foundation; either
 * version 2.1 of the License, or (at your option) any later version.
 *
 * FFmpeg is distributed in the hope that it will be useful,
 * but WITHOUT ANY WARRANTY; without even the implied warranty of
 * MERCHANTABILITY or FITNESS FOR A PARTICULAR PURPOSE.  See the GNU
 * Lesser General Public License for more details.
 *
 * You should have received a copy of the GNU Lesser General Public
 * License along with FFmpeg; if not, write to the Free Software
 * Foundation, Inc., 51 Franklin Street, Fifth Floor, Boston, MA 02110-1301 USA
 */

#include "libavutil/intreadwrite.h"
#include "libavutil/intfloat_readwrite.h"
#include "avformat.h"
#include "flv.h"
#include "internal.h"
#include "avc.h"
#include "metadata.h"
#include "libavutil/dict.h"

#undef NDEBUG
#include <assert.h>

static const AVCodecTag flv_video_codec_ids[] = {
    {CODEC_ID_FLV1,    FLV_CODECID_H263  },
    {CODEC_ID_H263,    FLV_CODECID_REALH263},
    {CODEC_ID_MPEG4,   FLV_CODECID_MPEG4 },
    {CODEC_ID_FLASHSV, FLV_CODECID_SCREEN},
    {CODEC_ID_FLASHSV2, FLV_CODECID_SCREEN2},
    {CODEC_ID_VP6F,    FLV_CODECID_VP6   },
    {CODEC_ID_VP6,     FLV_CODECID_VP6   },
    {CODEC_ID_H264,    FLV_CODECID_H264  },
    {CODEC_ID_NONE,    0}
};

static const AVCodecTag flv_audio_codec_ids[] = {
    {CODEC_ID_MP3,       FLV_CODECID_MP3    >> FLV_AUDIO_CODECID_OFFSET},
    {CODEC_ID_PCM_U8,    FLV_CODECID_PCM    >> FLV_AUDIO_CODECID_OFFSET},
    {CODEC_ID_PCM_S16BE, FLV_CODECID_PCM    >> FLV_AUDIO_CODECID_OFFSET},
    {CODEC_ID_PCM_S16LE, FLV_CODECID_PCM_LE >> FLV_AUDIO_CODECID_OFFSET},
    {CODEC_ID_ADPCM_SWF, FLV_CODECID_ADPCM  >> FLV_AUDIO_CODECID_OFFSET},
    {CODEC_ID_AAC,       FLV_CODECID_AAC    >> FLV_AUDIO_CODECID_OFFSET},
    {CODEC_ID_NELLYMOSER, FLV_CODECID_NELLYMOSER >> FLV_AUDIO_CODECID_OFFSET},
    {CODEC_ID_SPEEX,     FLV_CODECID_SPEEX  >> FLV_AUDIO_CODECID_OFFSET},
    {CODEC_ID_NONE,      0}
};

typedef struct FLVContext {
    int reserved;
    int64_t duration_offset;
    int64_t filesize_offset;
    int64_t duration;
    int delay; ///< first dts delay for AVC
    int64_t last_ts;
} FLVContext;

static int get_audio_flags(AVCodecContext *enc){
    int flags = (enc->bits_per_coded_sample == 16) ? FLV_SAMPLESSIZE_16BIT : FLV_SAMPLESSIZE_8BIT;

    if (enc->codec_id == CODEC_ID_AAC) // specs force these parameters
        return FLV_CODECID_AAC | FLV_SAMPLERATE_44100HZ | FLV_SAMPLESSIZE_16BIT | FLV_STEREO;
    else if (enc->codec_id == CODEC_ID_SPEEX) {
        if (enc->sample_rate != 16000) {
            av_log(enc, AV_LOG_ERROR, "flv only supports wideband (16kHz) Speex audio\n");
            return -1;
        }
        if (enc->channels != 1) {
            av_log(enc, AV_LOG_ERROR, "flv only supports mono Speex audio\n");
            return -1;
        }
        return FLV_CODECID_SPEEX | FLV_SAMPLERATE_11025HZ | FLV_SAMPLESSIZE_16BIT;
    } else {
    switch (enc->sample_rate) {
        case    44100:
            flags |= FLV_SAMPLERATE_44100HZ;
            break;
        case    22050:
            flags |= FLV_SAMPLERATE_22050HZ;
            break;
        case    11025:
            flags |= FLV_SAMPLERATE_11025HZ;
            break;
        case     8000: //nellymoser only
        case     5512: //not mp3
            if(enc->codec_id != CODEC_ID_MP3){
                flags |= FLV_SAMPLERATE_SPECIAL;
                break;
            }
        default:
            av_log(enc, AV_LOG_ERROR, "flv does not support that sample rate, choose from (44100, 22050, 11025).\n");
            return -1;
    }
    }

    if (enc->channels > 1) {
        flags |= FLV_STEREO;
    }

    switch(enc->codec_id){
    case CODEC_ID_MP3:
        flags |= FLV_CODECID_MP3    | FLV_SAMPLESSIZE_16BIT;
        break;
    case CODEC_ID_PCM_U8:
        flags |= FLV_CODECID_PCM    | FLV_SAMPLESSIZE_8BIT;
        break;
    case CODEC_ID_PCM_S16BE:
        flags |= FLV_CODECID_PCM    | FLV_SAMPLESSIZE_16BIT;
        break;
    case CODEC_ID_PCM_S16LE:
        flags |= FLV_CODECID_PCM_LE | FLV_SAMPLESSIZE_16BIT;
        break;
    case CODEC_ID_ADPCM_SWF:
        flags |= FLV_CODECID_ADPCM | FLV_SAMPLESSIZE_16BIT;
        break;
    case CODEC_ID_NELLYMOSER:
        if (enc->sample_rate == 8000) {
            flags |= FLV_CODECID_NELLYMOSER_8KHZ_MONO | FLV_SAMPLESSIZE_16BIT;
        } else {
            flags |= FLV_CODECID_NELLYMOSER | FLV_SAMPLESSIZE_16BIT;
        }
        break;
    case 0:
        flags |= enc->codec_tag<<4;
        break;
    default:
        av_log(enc, AV_LOG_ERROR, "codec not compatible with flv\n");
        return -1;
    }

    return flags;
}

static void put_amf_string(AVIOContext *pb, const char *str)
{
    size_t len = strlen(str);
    avio_wb16(pb, len);
    avio_write(pb, str, len);
}

static void put_avc_eos_tag(AVIOContext *pb, unsigned ts) {
    avio_w8(pb, FLV_TAG_TYPE_VIDEO);
    avio_wb24(pb, 5);  /* Tag Data Size */
    avio_wb24(pb, ts);  /* lower 24 bits of timestamp in ms*/
    avio_w8(pb, (ts >> 24) & 0x7F);  /* MSB of ts in ms*/
    avio_wb24(pb, 0);  /* StreamId = 0 */
    avio_w8(pb, 23);  /* ub[4] FrameType = 1, ub[4] CodecId = 7 */
    avio_w8(pb, 2);  /* AVC end of sequence */
    avio_wb24(pb, 0);  /* Always 0 for AVC EOS. */
    avio_wb32(pb, 16);  /* Size of FLV tag */
}

static void put_amf_double(AVIOContext *pb, double d)
{
    avio_w8(pb, AMF_DATA_TYPE_NUMBER);
    avio_wb64(pb, av_dbl2int(d));
}

static void put_amf_bool(AVIOContext *pb, int b) {
    avio_w8(pb, AMF_DATA_TYPE_BOOL);
    avio_w8(pb, !!b);
}

static int flv_write_header(AVFormatContext *s)
{
    AVIOContext *pb = s->pb;
    FLVContext *flv = s->priv_data;
    AVCodecContext *audio_enc = NULL, *video_enc = NULL;
    int i, metadata_count = 0;
    double framerate = 0.0;
    int64_t metadata_size_pos, data_size, metadata_count_pos;
    AVDictionaryEntry *tag = NULL;

    for(i=0; i<s->nb_streams; i++){
        AVCodecContext *enc = s->streams[i]->codec;
        if (enc->codec_type == AVMEDIA_TYPE_VIDEO) {
            if (s->streams[i]->r_frame_rate.den && s->streams[i]->r_frame_rate.num) {
                framerate = av_q2d(s->streams[i]->r_frame_rate);
            } else {
                framerate = 1/av_q2d(s->streams[i]->codec->time_base);
            }
            video_enc = enc;
            if(enc->codec_tag == 0) {
                av_log(enc, AV_LOG_ERROR, "video codec not compatible with flv\n");
                return -1;
            }
        } else if (enc->codec_type == AVMEDIA_TYPE_AUDIO) {
            audio_enc = enc;
            if(get_audio_flags(enc)<0)
                return -1;
        }
        av_set_pts_info(s->streams[i], 32, 1, 1000); /* 32 bit pts in ms */
    }
    avio_write(pb, "FLV", 3);
    avio_w8(pb,1);
    avio_w8(pb,   FLV_HEADER_FLAG_HASAUDIO * !!audio_enc
                 + FLV_HEADER_FLAG_HASVIDEO * !!video_enc);
    avio_wb32(pb,9);
    avio_wb32(pb,0);

    for(i=0; i<s->nb_streams; i++){
        if(s->streams[i]->codec->codec_tag == 5){
            avio_w8(pb,8); // message type
            avio_wb24(pb,0); // include flags
            avio_wb24(pb,0); // time stamp
            avio_wb32(pb,0); // reserved
            avio_wb32(pb,11); // size
            flv->reserved=5;
        }
    }

    flv->last_ts = -1;

    /* write meta_tag */
    avio_w8(pb, 18);         // tag type META
    metadata_size_pos= avio_tell(pb);
    avio_wb24(pb, 0);          // size of data part (sum of all parts below)
    avio_wb24(pb, 0);          // time stamp
    avio_wb32(pb, 0);          // reserved

    /* now data of data_size size */

    /* first event name as a string */
    avio_w8(pb, AMF_DATA_TYPE_STRING);
    put_amf_string(pb, "onMetaData"); // 12 bytes

    /* mixed array (hash) with size and string/type/data tuples */
    avio_w8(pb, AMF_DATA_TYPE_MIXEDARRAY);
    metadata_count_pos = avio_tell(pb);
    metadata_count = 5*!!video_enc + 5*!!audio_enc + 2; // +2 for duration and file size
    avio_wb32(pb, metadata_count);

    put_amf_string(pb, "duration");
    flv->duration_offset= avio_tell(pb);
    put_amf_double(pb, s->duration / AV_TIME_BASE); // fill in the guessed duration, it'll be corrected later if incorrect

    if(video_enc){
        put_amf_string(pb, "width");
        put_amf_double(pb, video_enc->width);

        put_amf_string(pb, "height");
        put_amf_double(pb, video_enc->height);

        put_amf_string(pb, "videodatarate");
        put_amf_double(pb, video_enc->bit_rate / 1024.0);

        put_amf_string(pb, "framerate");
        put_amf_double(pb, framerate);

        put_amf_string(pb, "videocodecid");
        put_amf_double(pb, video_enc->codec_tag);
    }

    if(audio_enc){
        put_amf_string(pb, "audiodatarate");
        put_amf_double(pb, audio_enc->bit_rate / 1024.0);

        put_amf_string(pb, "audiosamplerate");
        put_amf_double(pb, audio_enc->sample_rate);

        put_amf_string(pb, "audiosamplesize");
        put_amf_double(pb, audio_enc->codec_id == CODEC_ID_PCM_U8 ? 8 : 16);

        put_amf_string(pb, "stereo");
        put_amf_bool(pb, audio_enc->channels == 2);

        put_amf_string(pb, "audiocodecid");
        put_amf_double(pb, audio_enc->codec_tag);
    }

    while ((tag = av_dict_get(s->metadata, "", tag, AV_DICT_IGNORE_SUFFIX))) {
        if(   !strcmp(tag->key, "width")
            ||!strcmp(tag->key, "height")
            ||!strcmp(tag->key, "videodatarate")
            ||!strcmp(tag->key, "framerate")
            ||!strcmp(tag->key, "videocodecid")
            ||!strcmp(tag->key, "audiodatarate")
            ||!strcmp(tag->key, "audiosamplerate")
            ||!strcmp(tag->key, "audiosamplesize")
            ||!strcmp(tag->key, "stereo")
            ||!strcmp(tag->key, "audiocodecid")
            ||!strcmp(tag->key, "duration")
            ||!strcmp(tag->key, "onMetaData")
        ){
            av_log(s, AV_LOG_DEBUG, "ignoring metadata for %s\n", tag->key);
            continue;
        }
        put_amf_string(pb, tag->key);
        avio_w8(pb, AMF_DATA_TYPE_STRING);
        put_amf_string(pb, tag->value);
        metadata_count++;
    }

    put_amf_string(pb, "filesize");
    flv->filesize_offset= avio_tell(pb);
    put_amf_double(pb, 0); // delayed write

    put_amf_string(pb, "");
    avio_w8(pb, AMF_END_OF_OBJECT);

    /* write total size of tag */
    data_size= avio_tell(pb) - metadata_size_pos - 10;

    avio_seek(pb, metadata_count_pos, SEEK_SET);
    avio_wb32(pb, metadata_count);

    avio_seek(pb, metadata_size_pos, SEEK_SET);
    avio_wb24(pb, data_size);
    avio_skip(pb, data_size + 10 - 3);
    avio_wb32(pb, data_size + 11);

    for (i = 0; i < s->nb_streams; i++) {
        AVCodecContext *enc = s->streams[i]->codec;
        if (enc->codec_id == CODEC_ID_AAC || enc->codec_id == CODEC_ID_H264 || enc->codec_id == CODEC_ID_MPEG4) {
            int64_t pos;
            avio_w8(pb, enc->codec_type == AVMEDIA_TYPE_VIDEO ?
                     FLV_TAG_TYPE_VIDEO : FLV_TAG_TYPE_AUDIO);
            avio_wb24(pb, 0); // size patched later
            avio_wb24(pb, 0); // ts
            avio_w8(pb, 0); // ts ext
            avio_wb24(pb, 0); // streamid
            pos = avio_tell(pb);
            if (enc->codec_id == CODEC_ID_AAC) {
                avio_w8(pb, get_audio_flags(enc));
                avio_w8(pb, 0); // AAC sequence header
                avio_write(pb, enc->extradata, enc->extradata_size);
            } else {
                avio_w8(pb, enc->codec_tag | FLV_FRAME_KEY); // flags
                avio_w8(pb, 0); // AVC sequence header
                avio_wb24(pb, 0); // composition time
                ff_isom_write_avcc(pb, enc->extradata, enc->extradata_size);
            }
            data_size = avio_tell(pb) - pos;
            avio_seek(pb, -data_size - 10, SEEK_CUR);
            avio_wb24(pb, data_size);
            avio_skip(pb, data_size + 10 - 3);
            avio_wb32(pb, data_size + 11); // previous tag size
        }
    }

    return 0;
}

static int flv_write_trailer(AVFormatContext *s)
{
    int64_t file_size;

    AVIOContext *pb = s->pb;
    FLVContext *flv = s->priv_data;
    int i;

    /* Add EOS tag */
    for (i = 0; i < s->nb_streams; i++) {
        AVCodecContext *enc = s->streams[i]->codec;
        if (enc->codec_type == AVMEDIA_TYPE_VIDEO &&
<<<<<<< HEAD
                (enc->codec_id == CODEC_ID_H264 || enc->codec_id == CODEC_ID_MPEG4)) {
            put_avc_eos_tag(pb, flv->last_video_ts);
=======
                enc->codec_id == CODEC_ID_H264) {
            put_avc_eos_tag(pb, flv->last_ts);
>>>>>>> 65d3176a
        }
    }

    file_size = avio_tell(pb);

    /* update informations */
    avio_seek(pb, flv->duration_offset, SEEK_SET);
    put_amf_double(pb, flv->duration / (double)1000);
    avio_seek(pb, flv->filesize_offset, SEEK_SET);
    put_amf_double(pb, file_size);

    avio_seek(pb, file_size, SEEK_SET);
    return 0;
}

static int flv_write_packet(AVFormatContext *s, AVPacket *pkt)
{
    AVIOContext *pb = s->pb;
    AVCodecContext *enc = s->streams[pkt->stream_index]->codec;
    FLVContext *flv = s->priv_data;
    unsigned ts;
    int size= pkt->size;
    uint8_t *data= NULL;
    int flags, flags_size;

//    av_log(s, AV_LOG_DEBUG, "type:%d pts: %"PRId64" size:%d\n", enc->codec_type, timestamp, size);

    if(enc->codec_id == CODEC_ID_VP6 || enc->codec_id == CODEC_ID_VP6F ||
       enc->codec_id == CODEC_ID_AAC)
        flags_size= 2;
    else if(enc->codec_id == CODEC_ID_H264 || enc->codec_id == CODEC_ID_MPEG4)
        flags_size= 5;
    else
        flags_size= 1;

    if (enc->codec_type == AVMEDIA_TYPE_VIDEO) {
        avio_w8(pb, FLV_TAG_TYPE_VIDEO);

        flags = enc->codec_tag;
        if(flags == 0) {
            av_log(enc, AV_LOG_ERROR, "video codec %s not compatible with flv\n", avcodec_get_name(enc->codec_id));
            return -1;
        }

        flags |= pkt->flags & AV_PKT_FLAG_KEY ? FLV_FRAME_KEY : FLV_FRAME_INTER;
    } else if (enc->codec_type == AVMEDIA_TYPE_AUDIO) {
        flags = get_audio_flags(enc);

        assert(size);

        avio_w8(pb, FLV_TAG_TYPE_AUDIO);
    } else {
        // In-band flv metadata ("scriptdata")
        assert(enc->codec_type == AVMEDIA_TYPE_DATA);
        avio_w8(pb, FLV_TAG_TYPE_META);
        flags_size = 0;
        flags = NULL;
    }

    if (enc->codec_id == CODEC_ID_H264 || enc->codec_id == CODEC_ID_MPEG4) {
        /* check if extradata looks like mp4 formated */
        if (enc->extradata_size > 0 && *(uint8_t*)enc->extradata != 1) {
            if (ff_avc_parse_nal_units_buf(pkt->data, &data, &size) < 0)
                return -1;
        }
<<<<<<< HEAD
        if (!flv->delay && pkt->dts < 0)
            flv->delay = -pkt->dts;
    } else if (enc->codec_id == CODEC_ID_AAC && pkt->size > 2 &&
               (AV_RB16(pkt->data) & 0xfff0) == 0xfff0) {
        av_log(s, AV_LOG_ERROR, "malformated aac bitstream, use -absf aac_adtstoasc\n");
        return -1;
=======
>>>>>>> 65d3176a
    }
    if (!flv->delay && pkt->dts < 0)
        flv->delay = -pkt->dts;

    ts = pkt->dts + flv->delay; // add delay to force positive dts

    /* check Speex packet duration */
    if (enc->codec_id == CODEC_ID_SPEEX && ts - flv->last_ts > 160) {
        av_log(s, AV_LOG_WARNING, "Warning: Speex stream has more than "
                                  "8 frames per packet. Adobe Flash "
                                  "Player cannot handle this!\n");
    }

    if (flv->last_ts < ts)
        flv->last_ts = ts;

    avio_wb24(pb,size + flags_size);
    avio_wb24(pb,ts);
    avio_w8(pb,(ts >> 24) & 0x7F); // timestamps are 32bits _signed_
    avio_wb24(pb,flv->reserved);

    if(flags_size)
        avio_w8(pb,flags);

    if (enc->codec_id == CODEC_ID_VP6)
        avio_w8(pb,0);
    if (enc->codec_id == CODEC_ID_VP6F)
        avio_w8(pb, enc->extradata_size ? enc->extradata[0] : 0);
    else if (enc->codec_id == CODEC_ID_AAC)
        avio_w8(pb,1); // AAC raw
    else if (enc->codec_id == CODEC_ID_H264 || enc->codec_id == CODEC_ID_MPEG4) {
        avio_w8(pb,1); // AVC NALU
        avio_wb24(pb,pkt->pts - pkt->dts);
    }

    avio_write(pb, data ? data : pkt->data, size);

    avio_wb32(pb,size+flags_size+11); // previous tag size
    flv->duration = FFMAX(flv->duration, pkt->pts + flv->delay + pkt->duration);

    avio_flush(pb);

    av_free(data);

    return pb->error;
}

AVOutputFormat ff_flv_muxer = {
    .name           = "flv",
    .long_name      = NULL_IF_CONFIG_SMALL("FLV format"),
    .mime_type      = "video/x-flv",
    .extensions     = "flv",
    .priv_data_size = sizeof(FLVContext),
#if CONFIG_LIBMP3LAME
    .audio_codec    = CODEC_ID_MP3,
#else // CONFIG_LIBMP3LAME
    .audio_codec    = CODEC_ID_ADPCM_SWF,
#endif // CONFIG_LIBMP3LAME
    .video_codec    = CODEC_ID_FLV1,
    .write_header   = flv_write_header,
    .write_packet   = flv_write_packet,
    .write_trailer  = flv_write_trailer,
    .codec_tag= (const AVCodecTag* const []){flv_video_codec_ids, flv_audio_codec_ids, 0},
    .flags= AVFMT_GLOBALHEADER | AVFMT_VARIABLE_FPS,
};<|MERGE_RESOLUTION|>--- conflicted
+++ resolved
@@ -362,13 +362,8 @@
     for (i = 0; i < s->nb_streams; i++) {
         AVCodecContext *enc = s->streams[i]->codec;
         if (enc->codec_type == AVMEDIA_TYPE_VIDEO &&
-<<<<<<< HEAD
                 (enc->codec_id == CODEC_ID_H264 || enc->codec_id == CODEC_ID_MPEG4)) {
-            put_avc_eos_tag(pb, flv->last_video_ts);
-=======
-                enc->codec_id == CODEC_ID_H264) {
             put_avc_eos_tag(pb, flv->last_ts);
->>>>>>> 65d3176a
         }
     }
 
@@ -434,15 +429,10 @@
             if (ff_avc_parse_nal_units_buf(pkt->data, &data, &size) < 0)
                 return -1;
         }
-<<<<<<< HEAD
-        if (!flv->delay && pkt->dts < 0)
-            flv->delay = -pkt->dts;
     } else if (enc->codec_id == CODEC_ID_AAC && pkt->size > 2 &&
                (AV_RB16(pkt->data) & 0xfff0) == 0xfff0) {
         av_log(s, AV_LOG_ERROR, "malformated aac bitstream, use -absf aac_adtstoasc\n");
         return -1;
-=======
->>>>>>> 65d3176a
     }
     if (!flv->delay && pkt->dts < 0)
         flv->delay = -pkt->dts;
