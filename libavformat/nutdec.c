--- conflicted
+++ resolved
@@ -714,14 +714,10 @@
     avio_seek(bc, filesize - 12, SEEK_SET);
     avio_seek(bc, filesize - avio_rb64(bc), SEEK_SET);
     if (avio_rb64(bc) != INDEX_STARTCODE) {
-<<<<<<< HEAD
-        av_log(s, AV_LOG_ERROR, "no index at the end\n");
+        av_log(s, AV_LOG_WARNING, "no index at the end\n");
 
         if(s->duration<=0)
             s->duration = find_duration(nut, filesize);
-=======
-        av_log(s, AV_LOG_WARNING, "no index at the end\n");
->>>>>>> 0e239529
         return ret;
     }
 
