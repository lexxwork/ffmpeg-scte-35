\input texinfo @c -*- texinfo -*-

@settitle Developer Documentation
@titlepage
@center @titlefont{Developer Documentation}
@end titlepage

@top

@contents

@chapter Developers Guide

@section API
@itemize @bullet
@item libavcodec is the library containing the codecs (both encoding and
decoding). Look at @file{doc/examples/decoding_encoding.c} to see how to use
it.

@item libavformat is the library containing the file format handling (mux and
demux code for several formats). Look at @file{ffplay.c} to use it in a
player. See @file{doc/examples/muxing.c} to use it to generate audio or video
streams.

@end itemize

@section Integrating libavcodec or libavformat in your program

You can integrate all the source code of the libraries to link them
statically to avoid any version problem. All you need is to provide a
'config.mak' and a 'config.h' in the parent directory. See the defines
generated by ./configure to understand what is needed.

You can use libavcodec or libavformat in your commercial program, but
@emph{any patch you make must be published}. The best way to proceed is
to send your patches to the FFmpeg mailing list.

@section Contributing

There are 3 ways by which code gets into ffmpeg.
@itemize @bullet
@item Submitting Patches to the main developer mailing list
      see @ref{Submitting patches} for details.
@item Directly committing changes to the main tree.
@item Committing changes to a git clone, for example on github.com or
      gitorious.org. And asking us to merge these changes.
@end itemize

Whichever way, changes should be reviewed by the maintainer of the code
before they are committed. And they should follow the @ref{Coding Rules}.
The developer making the commit and the author are responsible for their changes
and should try to fix issues their commit causes.

@anchor{Coding Rules}
@section Coding Rules

@subsection Code formatting conventions

There are the following guidelines regarding the indentation in files:
@itemize @bullet
@item
Indent size is 4.
@item
The TAB character is forbidden outside of Makefiles as is any
form of trailing whitespace. Commits containing either will be
rejected by the git repository.
@item
You should try to limit your code lines to 80 characters; however, do so if
and only if this improves readability.
@end itemize
The presentation is one inspired by 'indent -i4 -kr -nut'.

The main priority in FFmpeg is simplicity and small code size in order to
minimize the bug count.

@subsection Comments
Use the JavaDoc/Doxygen  format (see examples below) so that code documentation
can be generated automatically. All nontrivial functions should have a comment
above them explaining what the function does, even if it is just one sentence.
All structures and their member variables should be documented, too.

Avoid Qt-style and similar Doxygen syntax with @code{!} in it, i.e. replace
@code{//!} with @code{///} and similar.  Also @@ syntax should be employed
for markup commands, i.e. use @code{@@param} and not @code{\param}.

@example
/**
 * @@file
 * MPEG codec.
 * @@author ...
 */

/**
 * Summary sentence.
 * more text ...
 * ...
 */
typedef struct Foobar@{
    int var1; /**< var1 description */
    int var2; ///< var2 description
    /** var3 description */
    int var3;
@} Foobar;

/**
 * Summary sentence.
 * more text ...
 * ...
 * @@param my_parameter description of my_parameter
 * @@return return value description
 */
int myfunc(int my_parameter)
...
@end example

@subsection C language features

FFmpeg is programmed in the ISO C90 language with a few additional
features from ISO C99, namely:
@itemize @bullet
@item
the @samp{inline} keyword;
@item
@samp{//} comments;
@item
designated struct initializers (@samp{struct s x = @{ .i = 17 @};})
@item
compound literals (@samp{x = (struct s) @{ 17, 23 @};})
@end itemize

These features are supported by all compilers we care about, so we will not
accept patches to remove their use unless they absolutely do not impair
clarity and performance.

All code must compile with recent versions of GCC and a number of other
currently supported compilers. To ensure compatibility, please do not use
additional C99 features or GCC extensions. Especially watch out for:
@itemize @bullet
@item
mixing statements and declarations;
@item
@samp{long long} (use @samp{int64_t} instead);
@item
@samp{__attribute__} not protected by @samp{#ifdef __GNUC__} or similar;
@item
GCC statement expressions (@samp{(x = (@{ int y = 4; y; @})}).
@end itemize

@subsection Naming conventions
All names are using underscores (_), not CamelCase. For example, @samp{avfilter_get_video_buffer} is
a valid function name and @samp{AVFilterGetVideo} is not. The exception from this are type names, like
for example structs and enums; they should always be in the CamelCase


There are following conventions for naming variables and functions:
@itemize @bullet
@item
For local variables no prefix is required.
@item
For variables and functions declared as @code{static} no prefixes are required.
@item
For variables and functions used internally by the library, @code{ff_} prefix
should be used.
For example, @samp{ff_w64_demuxer}.
@item
For variables and functions used internally across multiple libraries, use
@code{avpriv_}. For example, @samp{avpriv_aac_parse_header}.
@item
For exported names, each library has its own prefixes. Just check the existing
code and name accordingly.
@end itemize

@subsection Miscellanous conventions
@itemize @bullet
@item
fprintf and printf are forbidden in libavformat and libavcodec,
please use av_log() instead.
@item
Casts should be used only when necessary. Unneeded parentheses
should also be avoided if they don't make the code easier to understand.
@end itemize

@subsection Editor configuration
In order to configure Vim to follow FFmpeg formatting conventions, paste
the following snippet into your @file{.vimrc}:
@example
" indentation rules for FFmpeg: 4 spaces, no tabs
set expandtab
set shiftwidth=4
set softtabstop=4
set cindent
set cinoptions=(0
" allow tabs in Makefiles
autocmd FileType make set noexpandtab shiftwidth=8 softtabstop=8
" Trailing whitespace and tabs are forbidden, so highlight them.
highlight ForbiddenWhitespace ctermbg=red guibg=red
match ForbiddenWhitespace /\s\+$\|\t/
" Do not highlight spaces at the end of line while typing on that line.
autocmd InsertEnter * match ForbiddenWhitespace /\t\|\s\+\%#\@@<!$/
@end example

For Emacs, add these roughly equivalent lines to your @file{.emacs.d/init.el}:
@example
(c-add-style "ffmpeg"
             '("k&r"
               (c-basic-offset . 4)
               (indent-tabs-mode nil)
               (show-trailing-whitespace t)
               (c-offsets-alist
                (statement-cont . (c-lineup-assignments +)))
               )
             )
(setq c-default-style "ffmpeg")
@end example

@section Development Policy

@enumerate
@item
   Contributions should be licensed under the LGPL 2.1, including an
   "or any later version" clause, or the MIT license.  GPL 2 including
   an "or any later version" clause is also acceptable, but LGPL is
   preferred.
@item
   You must not commit code which breaks FFmpeg! (Meaning unfinished but
   enabled code which breaks compilation or compiles but does not work or
   breaks the regression tests)
   You can commit unfinished stuff (for testing etc), but it must be disabled
   (#ifdef etc) by default so it does not interfere with other developers'
   work.
@item
   You do not have to over-test things. If it works for you, and you think it
   should work for others, then commit. If your code has problems
   (portability, triggers compiler bugs, unusual environment etc) they will be
   reported and eventually fixed.
@item
   Do not commit unrelated changes together, split them into self-contained
   pieces. Also do not forget that if part B depends on part A, but A does not
   depend on B, then A can and should be committed first and separate from B.
   Keeping changes well split into self-contained parts makes reviewing and
   understanding them on the commit log mailing list easier. This also helps
   in case of debugging later on.
   Also if you have doubts about splitting or not splitting, do not hesitate to
   ask/discuss it on the developer mailing list.
@item
   Do not change behavior of the programs (renaming options etc) or public
   API or ABI without first discussing it on the ffmpeg-devel mailing list.
   Do not remove functionality from the code. Just improve!

   Note: Redundant code can be removed.
@item
   Do not commit changes to the build system (Makefiles, configure script)
   which change behavior, defaults etc, without asking first. The same
   applies to compiler warning fixes, trivial looking fixes and to code
   maintained by other developers. We usually have a reason for doing things
   the way we do. Send your changes as patches to the ffmpeg-devel mailing
   list, and if the code maintainers say OK, you may commit. This does not
   apply to files you wrote and/or maintain.
@item
   We refuse source indentation and other cosmetic changes if they are mixed
   with functional changes, such commits will be rejected and removed. Every
   developer has his own indentation style, you should not change it. Of course
   if you (re)write something, you can use your own style, even though we would
   prefer if the indentation throughout FFmpeg was consistent (Many projects
   force a given indentation style - we do not.). If you really need to make
   indentation changes (try to avoid this), separate them strictly from real
   changes.

   NOTE: If you had to put if()@{ .. @} over a large (> 5 lines) chunk of code,
   then either do NOT change the indentation of the inner part within (do not
   move it to the right)! or do so in a separate commit
@item
   Always fill out the commit log message. Describe in a few lines what you
   changed and why. You can refer to mailing list postings if you fix a
   particular bug. Comments such as "fixed!" or "Changed it." are unacceptable.
   Recommended format:
   area changed: Short 1 line description

   details describing what and why and giving references.
@item
   Make sure the author of the commit is set correctly. (see git commit --author)
   If you apply a patch, send an
   answer to ffmpeg-devel (or wherever you got the patch from) saying that
   you applied the patch.
@item
   When applying patches that have been discussed (at length) on the mailing
   list, reference the thread in the log message.
@item
    Do NOT commit to code actively maintained by others without permission.
    Send a patch to ffmpeg-devel instead. If no one answers within a reasonable
    timeframe (12h for build failures and security fixes, 3 days small changes,
    1 week for big patches) then commit your patch if you think it is OK.
    Also note, the maintainer can simply ask for more time to review!
@item
    Subscribe to the ffmpeg-cvslog mailing list. The diffs of all commits
    are sent there and reviewed by all the other developers. Bugs and possible
    improvements or general questions regarding commits are discussed there. We
    expect you to react if problems with your code are uncovered.
@item
    Update the documentation if you change behavior or add features. If you are
    unsure how best to do this, send a patch to ffmpeg-devel, the documentation
    maintainer(s) will review and commit your stuff.
@item
    Try to keep important discussions and requests (also) on the public
    developer mailing list, so that all developers can benefit from them.
@item
    Never write to unallocated memory, never write over the end of arrays,
    always check values read from some untrusted source before using them
    as array index or other risky things.
@item
    Remember to check if you need to bump versions for the specific libav*
    parts (libavutil, libavcodec, libavformat) you are changing. You need
    to change the version integer.
    Incrementing the first component means no backward compatibility to
    previous versions (e.g. removal of a function from the public API).
    Incrementing the second component means backward compatible change
    (e.g. addition of a function to the public API or extension of an
    existing data structure).
    Incrementing the third component means a noteworthy binary compatible
    change (e.g. encoder bug fix that matters for the decoder).
@item
    Compiler warnings indicate potential bugs or code with bad style. If a type of
    warning always points to correct and clean code, that warning should
    be disabled, not the code changed.
    Thus the remaining warnings can either be bugs or correct code.
    If it is a bug, the bug has to be fixed. If it is not, the code should
    be changed to not generate a warning unless that causes a slowdown
    or obfuscates the code.
@item
    If you add a new file, give it a proper license header. Do not copy and
    paste it from a random place, use an existing file as template.
@end enumerate

We think our rules are not too hard. If you have comments, contact us.

Note, these rules are mostly borrowed from the MPlayer project.

@anchor{Submitting patches}
@section Submitting patches

First, read the @ref{Coding Rules} above if you did not yet, in particular
the rules regarding patch submission.

When you submit your patch, please use @code{git format-patch} or
@code{git send-email}. We cannot read other diffs :-)

Also please do not submit a patch which contains several unrelated changes.
Split it into separate, self-contained pieces. This does not mean splitting
file by file. Instead, make the patch as small as possible while still
keeping it as a logical unit that contains an individual change, even
if it spans multiple files. This makes reviewing your patches much easier
for us and greatly increases your chances of getting your patch applied.

Use the patcheck tool of FFmpeg to check your patch.
The tool is located in the tools directory.

Run the @ref{Regression tests} before submitting a patch in order to verify
it does not cause unexpected problems.

Patches should be posted as base64 encoded attachments (or any other
encoding which ensures that the patch will not be trashed during
transmission) to the ffmpeg-devel mailing list, see
@url{http://lists.ffmpeg.org/mailman/listinfo/ffmpeg-devel}

It also helps quite a bit if you tell us what the patch does (for example
'replaces lrint by lrintf'), and why (for example '*BSD isn't C99 compliant
and has no lrint()')

Also please if you send several patches, send each patch as a separate mail,
do not attach several unrelated patches to the same mail.

Your patch will be reviewed on the mailing list. You will likely be asked
to make some changes and are expected to send in an improved version that
incorporates the requests from the review. This process may go through
several iterations. Once your patch is deemed good enough, some developer
will pick it up and commit it to the official FFmpeg tree.

Give us a few days to react. But if some time passes without reaction,
send a reminder by email. Your patch should eventually be dealt with.


@section New codecs or formats checklist

@enumerate
@item
    Did you use av_cold for codec initialization and close functions?
@item
    Did you add a long_name under NULL_IF_CONFIG_SMALL to the AVCodec or
    AVInputFormat/AVOutputFormat struct?
@item
    Did you bump the minor version number (and reset the micro version
    number) in @file{libavcodec/version.h} or @file{libavformat/version.h}?
@item
    Did you register it in @file{allcodecs.c} or @file{allformats.c}?
@item
    Did you add the CodecID to @file{avcodec.h}?
@item
    If it has a fourCC, did you add it to @file{libavformat/riff.c},
    even if it is only a decoder?
@item
    Did you add a rule to compile the appropriate files in the Makefile?
    Remember to do this even if you're just adding a format to a file that is
    already being compiled by some other rule, like a raw demuxer.
@item
    Did you add an entry to the table of supported formats or codecs in
    @file{doc/general.texi}?
@item
    Did you add an entry in the Changelog?
@item
    If it depends on a parser or a library, did you add that dependency in
    configure?
@item
    Did you @code{git add} the appropriate files before committing?
@item
    Did you make sure it compiles standalone, i.e. with
    @code{configure --disable-everything --enable-decoder=foo}
    (or @code{--enable-demuxer} or whatever your component is)?
@end enumerate


@section patch submission checklist

@enumerate
@item
    Does @code{make fate} pass with the patch applied?
@item
    Was the patch generated with git format-patch or send-email?
@item
    Did you sign off your patch? (git commit -s)
    See @url{http://kerneltrap.org/files/Jeremy/DCO.txt} for the meaning
    of sign off.
@item
    Did you provide a clear git commit log message?
@item
    Is the patch against latest FFmpeg git master branch?
@item
    Are you subscribed to ffmpeg-devel?
    (the list is subscribers only due to spam)
@item
    Have you checked that the changes are minimal, so that the same cannot be
    achieved with a smaller patch and/or simpler final code?
@item
    If the change is to speed critical code, did you benchmark it?
@item
    If you did any benchmarks, did you provide them in the mail?
@item
    Have you checked that the patch does not introduce buffer overflows or
    other security issues?
@item
    Did you test your decoder or demuxer against damaged data? If no, see
    tools/trasher and the noise bitstream filter. Your decoder or demuxer
    should not crash or end in a (near) infinite loop when fed damaged data.
@item
    Does the patch not mix functional and cosmetic changes?
@item
    Did you add tabs or trailing whitespace to the code? Both are forbidden.
@item
    Is the patch attached to the email you send?
@item
    Is the mime type of the patch correct? It should be text/x-diff or
    text/x-patch or at least text/plain and not application/octet-stream.
@item
    If the patch fixes a bug, did you provide a verbose analysis of the bug?
@item
    If the patch fixes a bug, did you provide enough information, including
    a sample, so the bug can be reproduced and the fix can be verified?
    Note please do not attach samples >100k to mails but rather provide a
    URL, you can upload to ftp://upload.ffmpeg.org
@item
    Did you provide a verbose summary about what the patch does change?
@item
    Did you provide a verbose explanation why it changes things like it does?
@item
    Did you provide a verbose summary of the user visible advantages and
    disadvantages if the patch is applied?
@item
    Did you provide an example so we can verify the new feature added by the
    patch easily?
@item
    If you added a new file, did you insert a license header? It should be
    taken from FFmpeg, not randomly copied and pasted from somewhere else.
@item
    You should maintain alphabetical order in alphabetically ordered lists as
    long as doing so does not break API/ABI compatibility.
@item
    Lines with similar content should be aligned vertically when doing so
    improves readability.
@item
<<<<<<< HEAD
    Consider to add a regression test for your code.
@item
    If you added YASM code please check that things still work with --disable-yasm
=======
    Make sure you check the return values of function and return appropriate
    error codes. Especially memory allocation functions like @code{malloc()}
    are notoriously left unchecked, which is a serious problem.
>>>>>>> 5e745cef
@end enumerate

@section Patch review process

All patches posted to ffmpeg-devel will be reviewed, unless they contain a
clear note that the patch is not for the git master branch.
Reviews and comments will be posted as replies to the patch on the
mailing list. The patch submitter then has to take care of every comment,
that can be by resubmitting a changed patch or by discussion. Resubmitted
patches will themselves be reviewed like any other patch. If at some point
a patch passes review with no comments then it is approved, that can for
simple and small patches happen immediately while large patches will generally
have to be changed and reviewed many times before they are approved.
After a patch is approved it will be committed to the repository.

We will review all submitted patches, but sometimes we are quite busy so
especially for large patches this can take several weeks.

If you feel that the review process is too slow and you are willing to try to
take over maintainership of the area of code you change then just clone
git master and maintain the area of code there. We will merge each area from
where its best maintained.

When resubmitting patches, please do not make any significant changes
not related to the comments received during review. Such patches will
be rejected. Instead, submit significant changes or new features as
separate patches.

@anchor{Regression tests}
@section Regression tests

Before submitting a patch (or committing to the repository), you should at least
test that you did not break anything.

Running 'make fate' accomplishes this, please see @url{fate.html} for details.

[Of course, some patches may change the results of the regression tests. In
this case, the reference results of the regression tests shall be modified
accordingly].

@bye<|MERGE_RESOLUTION|>--- conflicted
+++ resolved
@@ -486,15 +486,13 @@
     Lines with similar content should be aligned vertically when doing so
     improves readability.
 @item
-<<<<<<< HEAD
     Consider to add a regression test for your code.
 @item
     If you added YASM code please check that things still work with --disable-yasm
-=======
+@item
     Make sure you check the return values of function and return appropriate
     error codes. Especially memory allocation functions like @code{malloc()}
     are notoriously left unchecked, which is a serious problem.
->>>>>>> 5e745cef
 @end enumerate
 
 @section Patch review process
