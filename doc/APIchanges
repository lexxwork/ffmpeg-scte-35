Never assume the API of libav* to be stable unless at least 1 month has passed
since the last major version increase or the API was added.

The last version increases were:
libavcodec:    2015-08-28
libavdevice:   2015-08-28
libavfilter:   2015-08-28
libavformat:   2015-08-28
libavresample: 2015-08-28
libpostproc:   2015-08-28
libswresample: 2015-08-28
libswscale:    2015-08-28
libavutil:     2015-08-28


API changes, most recent first:
<<<<<<< HEAD
2015-11-xx - xxxxxxx - lavf 57.19.100 - avformat.h
=======

2015-11-xx - xxxxxxx - lavc 57.9.0 - avcodec.h
  Add AV_PKT_DATA_FALLBACK_TRACK for making fallback associations between
  streams.

2015-11-xx - xxxxxxx - lavf 57.1.0 - avformat.h
>>>>>>> 79ae1e63
  Add av_stream_new_side_data().

2015-11-xx - xxxxxxx - lavu 55.8.100 - xtea.h
    Add av_xtea_le_init and av_xtea_le_crypt

2015-11-18 - lavu 55.7.100 - mem.h
  Add av_fast_mallocz()

2015-10-29 - lavc 57.12.100 / 57.8.0 - avcodec.h
  xxxxxx - Deprecate av_free_packet(). Use av_packet_unref() as replacement,
           it resets the packet in a more consistent way.
  xxxxxx - Deprecate av_dup_packet(), it is a no-op for most cases.
           Use av_packet_ref() to make a non-refcounted AVPacket refcounted.
  xxxxxx - Add av_packet_alloc(), av_packet_clone(), av_packet_free().
           They match the AVFrame functions with the same name.

2015-10-27 - xxxxxxx - lavu 55.5.100 - cpu.h
  Add AV_CPU_FLAG_AESNI.

2015-10-22 - xxxxxxx - lavc 57.9.100 / lavc 57.5.0 - avcodec.h
  Add data and linesize array to AVSubtitleRect, to be used instead of
  the ones from the embedded AVPicture.

2015-10-22 - xxxxxxx - lavc 57.8.100 / lavc 57.0.0 - qsv.h
  Add an API for allocating opaque surfaces.

2015-10-15 - xxxxxxx - lavf 57.4.100
  Remove the latm demuxer that was a duplicate of the loas demuxer.

2015-10-14 - xxxxxxx - lavu 55.4.100 / lavu 55.2.0 - dict.h
  Change return type of av_dict_copy() from void to int, so that a proper
  error code can be reported.

2015-09-29 - b01891a / 948f3c1 - lavc 57.3.100 / lavc 57.2.0 - avcodec.h
  Change type of AVPacket.duration from int to int64_t.

2015-09-17 - 7c46f24 / e3d4784 - lavc 57.3.100 / lavc 57.2.0 - d3d11va.h
  Add av_d3d11va_alloc_context(). This function must from now on be used for
  allocating AVD3D11VAContext.

2015-09-15 - lavf 57.2.100 - avformat.h
  probesize and max_analyze_duration switched to 64bit, both
  are only accessible through AVOptions

2015-09-15 - lavf 57.1.100 - avformat.h
  bit_rate was changed to 64bit, make sure you update any
  printf() or other type sensitive code

2015-09-15 - lavc 57.2.100 - avcodec.h
  bit_rate/rc_max_rate/rc_min_rate were changed to 64bit, make sure you update
  any printf() or other type sensitive code

2015-09-07 - lavu 55.0.100 / lavu 55.0.0
  c734b34 / b8b5d82 - Change type of AVPixFmtDescriptor.flags from uint8_t to uint64_t.
  f53569a / 6b3ef7f - Change type of AVComponentDescriptor fields from uint16_t to int
            and drop bit packing.
  151aa2e / 2268db2 - Add step, offset, and depth to AVComponentDescriptor to replace
            the deprecated step_minus1, offset_plus1, and depth_minus1.

-------- 8< --------- FFmpeg 2.8 was cut here -------- 8< ---------

2015-08-27 - 1dd854e1 - lavc 56.58.100 - vaapi.h
  Deprecate old VA-API context (vaapi_context) fields that were only
  set and used by libavcodec. They are all managed internally now.

2015-08-19 - 9f8e57ef - lavu 54.31.100 - pixfmt.h
  Add a unique pixel format for VA-API (AV_PIX_FMT_VAAPI) that
  indicates the nature of the underlying storage: a VA surface. This
  yields the same value as AV_PIX_FMT_VAAPI_VLD.
  Deprecate old VA-API related pixel formats: AV_PIX_FMT_VAAPI_MOCO,
  AV_PIX_FMT_VAAPI_IDCT, AV_PIX_FMT_VAAPI_VLD.

2015-08-02 - lavu 54.30.100 / 54.17.0
  9ed59f1 / 7a7df34c -  Add av_blowfish_alloc().
  a130ec9 / ae365453 -  Add av_rc4_alloc().
  9ca1997 / 5d8bea3b -  Add av_xtea_alloc().
  3cf08e9 / d9e8b47e -  Add av_des_alloc().

2015-07-27 - lavc 56.56.100 / 56.35.0 - avcodec.h
  94d68a4 / 7c6eb0a1 - Rename CODEC_FLAG* defines to AV_CODEC_FLAG*.
  444e987 / def97856 - Rename CODEC_CAP_* defines to AV_CODEC_CAP_*.
  29d147c / 059a9348 - Rename FF_INPUT_BUFFER_PADDING_SIZE and FF_MIN_BUFFER_SIZE
              to AV_INPUT_BUFFER_PADDING_SIZE and AV_INPUT_BUFFER_MIN_SIZE.

2015-07-22 - c40ecff - lavc 56.51.100 - avcodec.h
  Add AV_PKT_DATA_QUALITY_STATS to export the quality value, PSNR, and pict_type
  of an AVPacket.

2015-07-16 - 8dad213 - lavc 56.49.100
  Add av_codec_get_codec_properties(), FF_CODEC_PROPERTY_LOSSLESS
  and FF_CODEC_PROPERTY_CLOSED_CAPTIONS

2015-07-03 - d563e13 / 83212943 - lavu 54.28.100 / 56.15.0
  Add av_version_info().

-------- 8< --------- FFmpeg 2.7 was cut here -------- 8< ---------

2015-06-04 - cc17b43 - lswr  1.2.100
  Add swr_get_out_samples()

2015-05-27 - c312bfa - lavu 54.26.100 - cpu.h
  Add AV_CPU_FLAG_AVXSLOW.

2015-05-26 - 1fb9b2a - lavu 54.25.100 - rational.h
  Add av_q2intfloat().

2015-05-13 - cc48409 / e7c5e17 - lavc 56.39.100 / 56.23.0
  Add av_vda_default_init2.

2015-05-11 - 541d75f - lavf 56.33.100 - avformat.h
  Add AVOpenCallback AVFormatContext.open_cb

2015-05-07 - a7dd933 - 56.38.100 - avcodec.h
  Add av_packet_side_data_name().

2015-05-07 - 01e59d4 - 56.37.102 - avcodec.h
  Add FF_PROFILE_VP9_2 and FF_PROFILE_VP9_3.

2015-05-04 - 079b7f6 - 56.37.100 - avcodec.h
  Add FF_PROFILE_VP9_0 and FF_PROFILE_VP9_1.

2015-04-22 - 748d481 - lavf 56.31.100 - avformat.h
  Add AVFMT_FLAG_FAST_SEEK flag. Some formats (initially mp3) use it to enable
  fast, but inaccurate seeking.

2015-04-20 - 8e8219e / c253340 - lavu 54.23.100 / 54.12.0 - log.h
  Add AV_LOG_TRACE for extremely verbose debugging.

2015-04-02 - 26e0e393 - lavf 56.29.100 - avio.h
  Add AVIODirEntryType.AVIO_ENTRY_SERVER.
  Add AVIODirEntryType.AVIO_ENTRY_SHARE.
  Add AVIODirEntryType.AVIO_ENTRY_WORKGROUP.

2015-03-31 - 3188696 - lavu 54.22.100 - avstring.h
  Add av_append_path_component()

2015-03-27 - 184084c - lavf 56.27.100 - avio.h url.h
  New directory listing API.

  Add AVIODirEntryType enum.
  Add AVIODirEntry, AVIODirContext structures.
  Add avio_open_dir(), avio_read_dir(), avio_close_dir(), avio_free_directory_entry().
  Add ff_alloc_dir_entry().
  Extend URLProtocol with url_open_dir(), url_read_dir(), url_close_dir().

2015-03-29 - 268ff17 / c484561 - lavu 54.21.100 / 54.10.0 - pixfmt.h
  Add AV_PIX_FMT_MMAL for MMAL hardware acceleration.

2015-03-19 - 11fe56c - 56.29.100 / lavc 56.22.0
  Add FF_PROFILE_DTS_EXPRESS.

-------- 8< --------- FFmpeg 2.6 was cut here -------- 8< ---------

2015-03-04 - cca4476 - lavf 56.25.100
  Add avformat_flush()

2015-03-03 - 81a9126 - lavf 56.24.100
  Add avio_put_str16be()

2015-02-19 - 560eb71 / 31d2039 - lavc 56.23.100 / 56.13.0
  Add width, height, coded_width, coded_height and format to
  AVCodecParserContext.

2015-02-19 - e375511 / 5b1d9ce - lavu 54.19.100 / 54.9.0
  Add AV_PIX_FMT_QSV for QSV hardware acceleration.

2015-02-14 - ba22295 - lavc 56.21.102
  Deprecate VIMA decoder.

2015-01-27 - 62a82c6 / 728685f - lavc 56.21.100 / 56.12.0, lavu 54.18.100 / 54.8.0 - avcodec.h, frame.h
  Add AV_PKT_DATA_AUDIO_SERVICE_TYPE and AV_FRAME_DATA_AUDIO_SERVICE_TYPE for
  storing the audio service type as side data.

2015-01-16 - a47c933 - lavf 56.19.100 - avformat.h
  Add data_codec and data_codec_id for storing codec of data stream

2015-01-11 - 007c33d - lavd 56.4.100 - avdevice.h
  Add avdevice_list_input_sources().
  Add avdevice_list_output_sinks().

2014-12-25 - d7aaeea / c220a60 - lavc 56.19.100 / 56.10.0 - vdpau.h
  Add av_vdpau_get_surface_parameters().

2014-12-25 - ddb9a24 / 6c99c92 - lavc 56.18.100 / 56.9.0 - avcodec.h
  Add AV_HWACCEL_FLAG_ALLOW_HIGH_DEPTH flag to av_vdpau_bind_context().

2014-12-25 - d16079a / 57b6704 - lavc 56.17.100 / 56.8.0 - avcodec.h
  Add AVCodecContext.sw_pix_fmt.

2014-12-04 - 6e9ac02 - lavc 56.14.100 - dv_profile.h
  Add av_dv_codec_profile2().

-------- 8< --------- FFmpeg 2.5 was cut here -------- 8< ---------

2014-11-21 - ab922f9 - lavu 54.15.100 - dict.h
   Add av_dict_get_string().

2014-11-18 - a54a51c - lavu 54.14.100 - float_dsp.h
  Add avpriv_float_dsp_alloc().

2014-11-16 - 6690d4c3 - lavf 56.13.100 - avformat.h
  Add AVStream.recommended_encoder_configuration with accessors.

2014-11-16 - bee5844d - lavu 54.13.100 - opt.h
  Add av_opt_serialize().

2014-11-16 - eec69332 - lavu 54.12.100 - opt.h
  Add av_opt_is_set_to_default().

2014-11-06 - 44fa267 / 5e80fb7 - lavc 56.11.100 / 56.6.0 - vorbis_parser.h
  Add a public API for parsing vorbis packets.

2014-10-15 - 17085a0 / 7ea1b34 - lavc 56.7.100 / 56.5.0 - avcodec.h
  Replace AVCodecContext.time_base used for decoding
  with AVCodecContext.framerate.

2014-10-15 - 51c810e / d565fef1 - lavc 56.6.100 / 56.4.0 - avcodec.h
  Add AV_HWACCEL_FLAG_IGNORE_LEVEL flag to av_vdpau_bind_context().

2014-10-13 - da21895 / 2df0c32e - lavc 56.5.100 / 56.3.0 - avcodec.h
  Add AVCodecContext.initial_padding. Deprecate the use of AVCodecContext.delay
  for audio encoding.

2014-10-08 - bb44f7d / 5a419b2 - lavu 54.10.100 / 54.4.0 - pixdesc.h
  Add API to return the name of frame and context color properties.

2014-10-06 - a61899a / e3e158e - lavc 56.3.100 / 56.2.0 - vdpau.h
  Add av_vdpau_bind_context(). This function should now be used for creating
  (or resetting) a AVVDPAUContext instead of av_vdpau_alloc_context().

2014-10-02 - cdd6f05 - lavc 56.2.100 - avcodec.h
2014-10-02 - cdd6f05 - lavu 54.9.100 - frame.h
  Add AV_FRAME_DATA_SKIP_SAMPLES. Add lavc CODEC_FLAG2_SKIP_MANUAL and
  AVOption "skip_manual", which makes lavc export skip information via
  AV_FRAME_DATA_SKIP_SAMPLES AVFrame side data, instead of skipping and
  discarding samples automatically.

2014-10-02 - 0d92b0d - lavu 54.8.100 - avstring.h
  Add av_match_list()

2014-09-24 - ac68295 - libpostproc 53.1.100
  Add visualization support

2014-09-19 - 6edd6a4 - lavc 56.1.101 - dv_profile.h
  deprecate avpriv_dv_frame_profile2(), which was made public by accident.


-------- 8< --------- FFmpeg 2.4 was cut here -------- 8< ---------

2014-08-25 - 215db29 / b263f8f - lavf 56.3.100 / 56.3.0 - avformat.h
  Add AVFormatContext.max_ts_probe.

2014-08-28 - f30a815 / 9301486 - lavc 56.1.100 / 56.1.0 - avcodec.h
  Add AV_PKT_DATA_STEREO3D to export container-level stereo3d information.

2014-08-23 - 8fc9bd0 - lavu 54.7.100 - dict.h
  AV_DICT_DONT_STRDUP_KEY and AV_DICT_DONT_STRDUP_VAL arguments are now
  freed even on error. This is consistent with the behaviour all users
  of it we could find expect.

2014-08-21 - 980a5b0 - lavu 54.6.100 - frame.h motion_vector.h
  Add AV_FRAME_DATA_MOTION_VECTORS side data and AVMotionVector structure

2014-08-16 - b7d5e01 - lswr 1.1.100 - swresample.h
  Add AVFrame based API

2014-08-16 - c2829dc - lavu 54.4.100 - dict.h
  Add av_dict_set_int helper function.

2014-08-13 - c8571c6 / 8ddc326 - lavu 54.3.100 / 54.3.0 - mem.h
  Add av_strndup().

2014-08-13 - 2ba4577 / a8c104a - lavu 54.2.100 / 54.2.0 - opt.h
  Add av_opt_get_dict_val/set_dict_val with AV_OPT_TYPE_DICT to support
  dictionary types being set as options.

2014-08-13 - afbd4b8 - lavf 56.01.0 - avformat.h
  Add AVFormatContext.event_flags and AVStream.event_flags for signaling to
  the user when events happen in the file/stream.

2014-08-10 - 78eaaa8 / fb1ddcd - lavr 2.1.0 - avresample.h
  Add avresample_convert_frame() and avresample_config().

2014-08-10 - 78eaaa8 / fb1ddcd - lavu 54.1.100 / 54.1.0 - error.h
  Add AVERROR_INPUT_CHANGED and AVERROR_OUTPUT_CHANGED.

2014-08-08 - 3841f2a / d35b94f - lavc 55.73.102 / 55.57.4 - avcodec.h
  Deprecate FF_IDCT_XVIDMMX define and xvidmmx idct option.
  Replaced by FF_IDCT_XVID and xvid respectively.

2014-08-08 - 5c3c671 - lavf 55.53.100 - avio.h
  Add avio_feof() and deprecate url_feof().

2014-08-07 - bb78903 - lsws 2.1.3 - swscale.h
  sws_getContext is not going to be removed in the future.

2014-08-07 - a561662 / ad1ee5f - lavc 55.73.101 / 55.57.3 - avcodec.h
  reordered_opaque is not going to be removed in the future.

2014-08-02 - 28a2107 - lavu 52.98.100 - pixelutils.h
  Add pixelutils API with SAD functions

2014-08-04 - 6017c98 / e9abafc - lavu 52.97.100 / 53.22.0 - pixfmt.h
  Add AV_PIX_FMT_YA16 pixel format for 16 bit packed gray with alpha.

2014-08-04 - 4c8bc6f / e96c3b8 - lavu 52.96.101 / 53.21.1 - avstring.h
  Rename AV_PIX_FMT_Y400A to AV_PIX_FMT_YA8 to better identify the format.
  An alias pixel format and color space name are provided for compatibility.

2014-08-04 - 073c074 / d2962e9 - lavu 52.96.100 / 53.21.0 - pixdesc.h
  Support name aliases for pixel formats.

2014-08-03 - 71d008e / 1ef9e83 - lavc 55.72.101 / 55.57.2 - avcodec.h
2014-08-03 - 71d008e / 1ef9e83 - lavu 52.95.100 / 53.20.0 - frame.h
  Deprecate AVCodecContext.dtg_active_format and use side-data instead.

2014-08-03 - e680c73 - lavc 55.72.100 - avcodec.h
  Add get_pixels() to AVDCT

2014-08-03 - 9400603 / 9f17685 - lavc 55.71.101 / 55.57.1 - avcodec.h
  Deprecate unused FF_IDCT_IPP define and ipp avcodec option.
  Deprecate unused FF_DEBUG_PTS define and pts avcodec option.
  Deprecate unused FF_CODER_TYPE_DEFLATE define and deflate avcodec option.
  Deprecate unused FF_DCT_INT define and int avcodec option.
  Deprecate unused avcodec option scenechange_factor.

2014-07-30 - ba3e331 - lavu 52.94.100 - frame.h
  Add av_frame_side_data_name()

2014-07-29 - 80a3a66 / 3a19405 - lavf 56.01.100 / 56.01.0 - avformat.h
  Add mime_type field to AVProbeData, which now MUST be initialized in
  order to avoid uninitialized reads of the mime_type pointer, likely
  leading to crashes.
  Typically, this means you will do 'AVProbeData pd = { 0 };' instead of
  'AVProbeData pd;'.

2014-07-29 - 31e0b5d / 69e7336 - lavu 52.92.100 / 53.19.0 - avstring.h
  Make name matching function from lavf public as av_match_name().

2014-07-28 - 2e5c8b0 / c5fca01 - lavc 55.71.100 / 55.57.0 - avcodec.h
  Add AV_CODEC_PROP_REORDER to mark codecs supporting frame reordering.

2014-07-27 - ff9a154 - lavf 55.50.100 - avformat.h
  New field int64_t probesize2 instead of deprecated
  field int probesize.

2014-07-27 - 932ff70 - lavc 55.70.100 - avdct.h
  Add AVDCT / avcodec_dct_alloc() / avcodec_dct_init().

2014-07-23 - 8a4c086 - lavf 55.49.100 - avio.h
  Add avio_read_to_bprint()


-------- 8< --------- FFmpeg 2.3 was cut here -------- 8< ---------

2014-07-14 - 62227a7 - lavf 55.47.100 - avformat.h
  Add av_stream_get_parser()

2014-07-09 - c67690f / a54f03b - lavu 52.92.100 / 53.18.0 - display.h
  Add av_display_matrix_flip() to flip the transformation matrix.

2014-07-09 - 1b58f13 / f6ee61f - lavc 55.69.100 / 55.56.0 - dv_profile.h
  Add a public API for DV profile handling.

2014-06-20 - 0dceefc / 9e500ef - lavu 52.90.100 / 53.17.0 - imgutils.h
  Add av_image_check_sar().

2014-06-20 - 4a99333 / 874390e - lavc 55.68.100 / 55.55.0 - avcodec.h
  Add av_packet_rescale_ts() to simplify timestamp conversion.

2014-06-18 - ac293b6 / 194be1f - lavf 55.44.100 / 55.20.0 - avformat.h
  The proper way for providing a hint about the desired timebase to the muxers
  is now setting AVStream.time_base, instead of AVStream.codec.time_base as was
  done previously. The old method is now deprecated.

2014-06-11 - 67d29da - lavc 55.66.101 - avcodec.h
  Increase FF_INPUT_BUFFER_PADDING_SIZE to 32 due to some corner cases needing
  it

2014-06-10 - 5482780 - lavf 55.43.100 - avformat.h
  New field int64_t max_analyze_duration2 instead of deprecated
  int max_analyze_duration.

2014-05-30 - 00759d7 - lavu 52.89.100 - opt.h
  Add av_opt_copy()

2014-06-01 - 03bb99a / 0957b27 - lavc 55.66.100 / 55.54.0 - avcodec.h
  Add AVCodecContext.side_data_only_packets to allow encoders to output packets
  with only side data. This option may become mandatory in the future, so all
  users are recommended to update their code and enable this option.

2014-06-01 - 6e8e9f1 / 8c02adc - lavu 52.88.100 / 53.16.0 - frame.h, pixfmt.h
  Move all color-related enums (AVColorPrimaries, AVColorSpace, AVColorRange,
  AVColorTransferCharacteristic, and AVChromaLocation) inside lavu.
  And add AVFrame fields for them.

2014-05-29 - bdb2e80 / b2d4565 - lavr 1.3.0 - avresample.h
  Add avresample_max_output_samples

2014-05-28 - d858ee7 / 6d21259 - lavf 55.42.100 / 55.19.0 - avformat.h
  Add strict_std_compliance and related AVOptions to support experimental
  muxing.

2014-05-26 - 55cc60c - lavu 52.87.100 - threadmessage.h
  Add thread message queue API.

2014-05-26 - c37d179 - lavf 55.41.100 - avformat.h
  Add format_probesize to AVFormatContext.

2014-05-20 - 7d25af1 / c23c96b - lavf 55.39.100 / 55.18.0 - avformat.h
  Add av_stream_get_side_data() to access stream-level side data
  in the same way as av_packet_get_side_data().

2014-05-20 - 7336e39 - lavu 52.86.100 - fifo.h
  Add av_fifo_alloc_array() function.

2014-05-19 - ef1d4ee / bddd8cb - lavu 52.85.100 / 53.15.0 - frame.h, display.h
  Add AV_FRAME_DATA_DISPLAYMATRIX for exporting frame-level
  spatial rendering on video frames for proper display.

2014-05-19 - ef1d4ee / bddd8cb - lavc 55.64.100 / 55.53.0 - avcodec.h
  Add AV_PKT_DATA_DISPLAYMATRIX for exporting packet-level
  spatial rendering on video frames for proper display.

2014-05-19 - 999a99c / a312f71 - lavf 55.38.101 / 55.17.1 - avformat.h
  Deprecate AVStream.pts and the AVFrac struct, which was its only use case.
  See use av_stream_get_end_pts()

2014-05-18 - 68c0518 / fd05602 - lavc 55.63.100 / 55.52.0 - avcodec.h
  Add avcodec_free_context(). From now on it should be used for freeing
  AVCodecContext.

2014-05-17 - 0eec06e / 1bd0bdc - lavu 52.84.100 / 54.5.0 - time.h
  Add av_gettime_relative() av_gettime_relative_is_monotonic()

2014-05-15 - eacf7d6 / 0c1959b - lavf 55.38.100 / 55.17.0 - avformat.h
  Add AVFMT_FLAG_BITEXACT flag. Muxers now use it instead of checking
  CODEC_FLAG_BITEXACT on the first stream.

2014-05-15 - 96cb4c8 - lswr 0.19.100 - swresample.h
  Add swr_close()

2014-05-11 - 14aef38 / 66e6c8a - lavu 52.83.100 / 53.14.0 - pixfmt.h
  Add AV_PIX_FMT_VDA for new-style VDA acceleration.

2014-05-07 - 351f611 - lavu 52.82.100 - fifo.h
  Add av_fifo_freep() function.

2014-05-02 - ba52fb11 - lavu 52.81.100 - opt.h
  Add av_opt_set_dict2() function.

2014-05-01 - e77b985 / a2941c8 - lavc 55.60.103 / 55.50.3 - avcodec.h
  Deprecate CODEC_FLAG_MV0. It is replaced by the flag "mv0" in the
  "mpv_flags" private option of the mpegvideo encoders.

2014-05-01 - e40ae8c / 6484149 - lavc 55.60.102 / 55.50.2 - avcodec.h
  Deprecate CODEC_FLAG_GMC. It is replaced by the "gmc" private option of the
  libxvid encoder.

2014-05-01 - 1851643 / b2c3171 - lavc 55.60.101 / 55.50.1 - avcodec.h
  Deprecate CODEC_FLAG_NORMALIZE_AQP. It is replaced by the flag "naq" in the
  "mpv_flags" private option of the mpegvideo encoders.

2014-05-01 - cac07d0 / 5fcceda - avcodec.h
  Deprecate CODEC_FLAG_INPUT_PRESERVED. Its functionality is replaced by passing
  reference-counted frames to encoders.

2014-04-30 - 617e866 - lavu 52.81.100 - pixdesc.h
  Add av_find_best_pix_fmt_of_2(), av_get_pix_fmt_loss()
  Deprecate avcodec_get_pix_fmt_loss(), avcodec_find_best_pix_fmt_of_2()

2014-04-29 - 1bf6396 - lavc 55.60.100 - avcodec.h
  Add AVCodecDescriptor.mime_types field.

2014-04-29 - b804eb4 - lavu 52.80.100 - hash.h
  Add av_hash_final_bin(), av_hash_final_hex() and av_hash_final_b64().

2014-03-07 - 8b2a130 - lavc 55.50.0 / 55.53.100 - dxva2.h
  Add FF_DXVA2_WORKAROUND_INTEL_CLEARVIDEO for old Intel GPUs.

2014-04-22 - 502512e /dac7e8a - lavu 53.13.0 / 52.78.100 - avutil.h
  Add av_get_time_base_q().

2014-04-17 - a8d01a7 / 0983d48 - lavu 53.12.0 / 52.77.100 - crc.h
  Add AV_CRC_16_ANSI_LE crc variant.

2014-04-15 - ef818d8 - lavf 55.37.101 - avformat.h
  Add av_format_inject_global_side_data()

2014-04-12 - 4f698be - lavu 52.76.100 - log.h
  Add av_log_get_flags()

2014-04-11 - 6db42a2b - lavd 55.12.100 - avdevice.h
  Add avdevice_capabilities_create() function.
  Add avdevice_capabilities_free() function.

2014-04-07 - 0a1cc04 / 8b17243 - lavu 52.75.100 / 53.11.0 - pixfmt.h
  Add AV_PIX_FMT_YVYU422 pixel format.

2014-04-04 - c1d0536 / 8542f9c - lavu 52.74.100 / 53.10.0 - replaygain.h
  Full scale for peak values is now 100000 (instead of UINT32_MAX) and values
  may overflow.

2014-04-03 - c16e006 / 7763118 - lavu 52.73.100 / 53.9.0 - log.h
  Add AV_LOG(c) macro to have 256 color debug messages.

2014-04-03 - eaed4da9 - lavu 52.72.100 - opt.h
  Add AV_OPT_MULTI_COMPONENT_RANGE define to allow return
  multi-component option ranges.

2014-03-29 - cd50a44b - lavu 52.70.100 - mem.h
  Add av_dynarray_add_nofree() function.

2014-02-24 - 3e1f241 / d161ae0 - lavu 52.69.100 / 53.8.0 - frame.h
  Add av_frame_remove_side_data() for removing a single side data
  instance from a frame.

2014-03-24 - 83e8978 / 5a7e35d - lavu 52.68.100 / 53.7.0 - frame.h, replaygain.h
  Add AV_FRAME_DATA_REPLAYGAIN for exporting replaygain tags.
  Add a new header replaygain.h with the AVReplayGain struct.

2014-03-24 - 83e8978 / 5a7e35d - lavc 55.54.100 / 55.36.0 - avcodec.h
  Add AV_PKT_DATA_REPLAYGAIN for exporting replaygain tags.

2014-03-24 - 595ba3b / 25b3258 - lavf 55.35.100 / 55.13.0 - avformat.h
  Add AVStream.side_data and AVStream.nb_side_data for exporting stream-global
  side data (e.g. replaygain tags, video rotation)

2014-03-24 - bd34e26 / 0e2c3ee - lavc 55.53.100 / 55.35.0 - avcodec.h
  Give the name AVPacketSideData to the previously anonymous struct used for
  AVPacket.side_data.


-------- 8< --------- FFmpeg 2.2 was cut here -------- 8< ---------

2014-03-18 - 37c07d4 - lsws 2.5.102
  Make gray16 full-scale.

2014-03-16 - 6b1ca17 / 1481d24 - lavu 52.67.100 / 53.6.0 - pixfmt.h
  Add RGBA64_LIBAV pixel format and variants for compatibility

2014-03-11 - 3f3229c - lavf 55.34.101 - avformat.h
  Set AVFormatContext.start_time_realtime when demuxing.

2014-03-03 - 06fed440 - lavd 55.11.100 - avdevice.h
  Add av_input_audio_device_next().
  Add av_input_video_device_next().
  Add av_output_audio_device_next().
  Add av_output_video_device_next().

2014-02-24 - fff5262 / 1155fd0 - lavu 52.66.100 / 53.5.0 - frame.h
  Add av_frame_copy() for copying the frame data.

2014-02-24 - a66be60 - lswr 0.18.100 - swresample.h
  Add swr_is_initialized() for checking whether a resample context is initialized.

2014-02-22 - 5367c0b / 7e86c27 - lavr 1.2.0 - avresample.h
  Add avresample_is_open() for checking whether a resample context is open.

2014-02-19 - 6a24d77 / c3ecd96 - lavu 52.65.100 / 53.4.0  - opt.h
  Add AV_OPT_FLAG_EXPORT and AV_OPT_FLAG_READONLY to mark options meant (only)
  for reading.

2014-02-19 - f4c8d00 / 6bb8720 - lavu 52.64.101 / 53.3.1 - opt.h
  Deprecate unused AV_OPT_FLAG_METADATA.

2014-02-16 - 81c3f81 - lavd 55.10.100 - avdevice.h
  Add avdevice_list_devices() and avdevice_free_list_devices()

2014-02-16 - db3c970 - lavf 55.33.100 - avio.h
  Add avio_find_protocol_name() to find out the name of the protocol that would
  be selected for a given URL.

2014-02-15 - a2bc6c1 / c98f316 - lavu 52.64.100 / 53.3.0 - frame.h
  Add AV_FRAME_DATA_DOWNMIX_INFO value to the AVFrameSideDataType enum and
  downmix_info.h API, which identify downmix-related metadata.

2014-02-11 - 1b05ac2 - lavf 55.32.100 - avformat.h
  Add av_write_uncoded_frame() and av_interleaved_write_uncoded_frame().

2014-02-04 - 3adb5f8 / d9ae103 - lavf 55.30.100 / 55.11.0 - avformat.h
  Add AVFormatContext.max_interleave_delta for controlling amount of buffering
  when interleaving.

2014-02-02 - 5871ee5 - lavf 55.29.100 - avformat.h
  Add output_ts_offset muxing option to AVFormatContext.

2014-01-27 - 102bd64 - lavd 55.7.100 - avdevice.h
                       lavf 55.28.100 - avformat.h
  Add avdevice_dev_to_app_control_message() function.

2014-01-27 - 7151411 - lavd 55.6.100 - avdevice.h
                       lavf 55.27.100 - avformat.h
  Add avdevice_app_to_dev_control_message() function.

2014-01-24 - 86bee79 - lavf 55.26.100 - avformat.h
  Add AVFormatContext option metadata_header_padding to allow control over the
  amount of padding added.

2014-01-20 - eef74b2 / 93c553c - lavc 55.48.102 / 55.32.1 - avcodec.h
  Edges are not required anymore on video buffers allocated by get_buffer2()
  (i.e. as if the CODEC_FLAG_EMU_EDGE flag was always on). Deprecate
  CODEC_FLAG_EMU_EDGE and avcodec_get_edge_width().

2014-01-19 - 1a193c4 - lavf 55.25.100 - avformat.h
  Add avformat_get_mov_video_tags() and avformat_get_mov_audio_tags().

2014-01-19 - 3532dd5 - lavu 52.63.100 - rational.h
  Add av_make_q() function.

2014-01-05 - 4cf4da9 / 5b4797a - lavu 52.62.100 / 53.2.0 - frame.h
  Add AV_FRAME_DATA_MATRIXENCODING value to the AVFrameSideDataType enum, which
  identifies AVMatrixEncoding data.

2014-01-05 - 751385f / 5c437fb - lavu 52.61.100 / 53.1.0 - channel_layout.h
  Add values for various Dolby flags to the AVMatrixEncoding enum.

2014-01-04 - b317f94 - lavu 52.60.100 - mathematics.h
  Add av_add_stable() function.

2013-12-22 - 911676c - lavu 52.59.100 - avstring.h
  Add av_strnlen() function.

2013-12-09 - 64f73ac - lavu 52.57.100 - opencl.h
  Add av_opencl_benchmark() function.

2013-11-30 - 82b2e9c - lavu 52.56.100 - ffversion.h
  Moves version.h to libavutil/ffversion.h.
  Install ffversion.h and make it public.

2013-12-11 - 29c83d2 / b9fb59d,409a143 / 9431356,44967ab / d7b3ee9 - lavc 55.45.101 / 55.28.1 - avcodec.h
  av_frame_alloc(), av_frame_unref() and av_frame_free() now can and should be
  used instead of avcodec_alloc_frame(), avcodec_get_frame_defaults() and
  avcodec_free_frame() respectively. The latter three functions are deprecated.

2013-12-09 - 7a60348 / 7e244c6- - lavu 52.58.100 / 52.20.0 - frame.h
  Add AV_FRAME_DATA_STEREO3D value to the AVFrameSideDataType enum and
  stereo3d.h API, that identify codec-independent stereo3d information.

2013-11-26 - 625b290 / 1eaac1d- - lavu 52.55.100 / 52.19.0 - frame.h
  Add AV_FRAME_DATA_A53_CC value to the AVFrameSideDataType enum, which
  identifies ATSC A53 Part 4 Closed Captions data.

2013-11-22 - 6859065 - lavu 52.54.100 - avstring.h
  Add av_utf8_decode() function.

2013-11-22 - fb7d70c - lavc 55.44.100 - avcodec.h
  Add HEVC profiles

2013-11-20 - c28b61c - lavc 55.44.100 - avcodec.h
  Add av_packet_{un,}pack_dictionary()
  Add AV_PKT_METADATA_UPDATE side data type, used to transmit key/value
  strings between a stream and the application.

2013-11-14 - 7c888ae / cce3e0a - lavu 52.53.100 / 52.18.0 - mem.h
  Move av_fast_malloc() and av_fast_realloc() for libavcodec to libavutil.

2013-11-14 - b71e4d8 / 8941971 - lavc 55.43.100 / 55.27.0 - avcodec.h
  Deprecate AVCodecContext.error_rate, it is replaced by the 'error_rate'
  private option of the mpegvideo encoder family.

2013-11-14 - 31c09b7 / 728c465 - lavc 55.42.100 / 55.26.0 - vdpau.h
  Add av_vdpau_get_profile().
  Add av_vdpau_alloc_context(). This function must from now on be
  used for allocating AVVDPAUContext.

2013-11-04 - be41f21 / cd8f772 - lavc 55.41.100 / 55.25.0 - avcodec.h
                       lavu 52.51.100 - frame.h
  Add ITU-R BT.2020 and other not yet included values to color primaries,
  transfer characteristics and colorspaces.

2013-11-04 - 85cabf1 - lavu 52.50.100 - avutil.h
  Add av_fopen_utf8()

2013-10-31 - 78265fc / 28096e0 - lavu 52.49.100 / 52.17.0 - frame.h
  Add AVFrame.flags and AV_FRAME_FLAG_CORRUPT.


-------- 8< --------- FFmpeg 2.1 was cut here -------- 8< ---------

2013-10-27 - dbe6f9f - lavc 55.39.100 - avcodec.h
  Add CODEC_CAP_DELAY support to avcodec_decode_subtitle2.

2013-10-27 - d61617a - lavu 52.48.100 - parseutils.h
  Add av_get_known_color_name().

2013-10-17 - 8696e51 - lavu 52.47.100 - opt.h
  Add AV_OPT_TYPE_CHANNEL_LAYOUT and channel layout option handlers
  av_opt_get_channel_layout() and av_opt_set_channel_layout().

2013-10-06 - ccf96f8 -libswscale 2.5.101 - options.c
  Change default scaler to bicubic

2013-10-03 - e57dba0 - lavc 55.34.100 - avcodec.h
  Add av_codec_get_max_lowres()

2013-10-02 - 5082fcc - lavf 55.19.100 - avformat.h
  Add audio/video/subtitle AVCodec fields to AVFormatContext to force specific
  decoders

2013-09-28 - 7381d31 / 0767bfd - lavfi 3.88.100 / 3.11.0 - avfilter.h
  Add AVFilterGraph.execute and AVFilterGraph.opaque for custom slice threading
  implementations.

2013-09-21 - 85f8a3c / e208e6d - lavu 52.46.100 / 52.16.0 - pixfmt.h
  Add interleaved 4:2:2 8/10-bit formats AV_PIX_FMT_NV16 and
  AV_PIX_FMT_NV20.

2013-09-16 - c74c3fb / 3feb3d6 - lavu 52.44.100 / 52.15.0 - mem.h
  Add av_reallocp.

2013-09-04 - 3e1f507 - lavc 55.31.101 - avcodec.h
  avcodec_close() argument can be NULL.

2013-09-04 - 36cd017a - lavf 55.16.101 - avformat.h
  avformat_close_input() argument can be NULL and point on NULL.

2013-08-29 - e31db62 - lavf 55.15.100 - avformat.h
  Add av_format_get_probe_score().

2013-08-15 - 1e0e193 - lsws 2.5.100 -
  Add a sws_dither AVOption, allowing to set the dither algorithm used

2013-08-11 - d404fe35 - lavc 55.27.100 - vdpau.h
  Add a render2 alternative to the render callback function.

2013-08-11 - af05edc - lavc 55.26.100 - vdpau.h
  Add allocation function for AVVDPAUContext, allowing
  to extend it in the future without breaking ABI/API.

2013-08-10 - 67a580f / 5a9a9d4 - lavc 55.25.100 / 55.16.0 - avcodec.h
  Extend AVPacket API with av_packet_unref, av_packet_ref,
  av_packet_move_ref, av_packet_copy_props, av_packet_free_side_data.

2013-08-05 - 9547e3e / f824535 - lavc 55.22.100 / 55.13.0 - avcodec.h
  Deprecate the bitstream-related members from struct AVVDPAUContext.
  The bitstream buffers no longer need to be explicitly freed.

2013-08-05 - 3b805dc / 549294f - lavc 55.21.100 / 55.12.0 - avcodec.h
  Deprecate the CODEC_CAP_HWACCEL_VDPAU codec capability. Use CODEC_CAP_HWACCEL
  and select the AV_PIX_FMT_VDPAU format with get_format() instead.

2013-08-05 - 4ee0984 / a0ad5d0 - lavu 52.41.100 / 52.14.0 - pixfmt.h
  Deprecate AV_PIX_FMT_VDPAU_*. Use AV_PIX_FMT_VDPAU instead.

2013-08-02 - 82fdfe8 / a8b1927 - lavc 55.20.100 / 55.11.0 - avcodec.h
  Add output_picture_number to AVCodecParserContext.

2013-07-23 - abc8110 - lavc 55.19.100 - avcodec.h
  Add avcodec_chroma_pos_to_enum()
  Add avcodec_enum_to_chroma_pos()


-------- 8< --------- FFmpeg 2.0 was cut here -------- 8< ---------

2013-07-03 - 838bd73 - lavfi 3.78.100 - avfilter.h
  Deprecate avfilter_graph_parse() in favor of the equivalent
  avfilter_graph_parse_ptr().

2013-06-24 - af5f9c0 / 95d5246 - lavc 55.17.100 / 55.10.0 - avcodec.h
  Add MPEG-2 AAC profiles

2013-06-25 - af5f9c0 / 95d5246 - lavf 55.10.100 - avformat.h
  Add AV_DISPOSITION_* flags to indicate text track kind.

2013-06-15 - 99b8cd0 - lavu 52.36.100
  Add AVRIPEMD:
   av_ripemd_alloc()
   av_ripemd_init()
   av_ripemd_update()
   av_ripemd_final()

2013-06-10 - 82ef670 - lavu 52.35.101 - hmac.h
  Add AV_HMAC_SHA224, AV_HMAC_SHA256, AV_HMAC_SHA384, AV_HMAC_SHA512

2013-06-04 - 30b491f / fc962d4 - lavu 52.35.100 / 52.13.0 - mem.h
  Add av_realloc_array and av_reallocp_array

2013-05-30 - 682b227 - lavu 52.35.100
  Add AVSHA512:
   av_sha512_alloc()
   av_sha512_init()
   av_sha512_update()
   av_sha512_final()

2013-05-24 - 8d4e969 / 129bb23 - lavfi 3.10.0 / 3.70.100 - avfilter.h
  Add support for slice multithreading to lavfi. Filters supporting threading
  are marked with AVFILTER_FLAG_SLICE_THREADS.
  New fields AVFilterContext.thread_type, AVFilterGraph.thread_type and
  AVFilterGraph.nb_threads (accessible directly or through AVOptions) may be
  used to configure multithreading.

2013-05-24 - fe40a9f / 2a6eaea - lavu 52.12.0 / 52.34.100 - cpu.h
  Add av_cpu_count() function for getting the number of logical CPUs.

2013-05-24 - 0c25c39 / b493847 - lavc 55.7.0 / 55.12.100 - avcodec.h
  Add picture_structure to AVCodecParserContext.

2013-05-17 - 3a751ea - lavu 52.33.100 - opt.h
  Add AV_OPT_TYPE_COLOR value to AVOptionType enum.

2013-05-13 - e398416 - lavu 52.31.100 - mem.h
  Add av_dynarray2_add().

2013-05-12 - 1776177 - lavfi 3.65.100
  Add AVFILTER_FLAG_SUPPORT_TIMELINE* filter flags.

2013-04-19 - 380cfce - lavc 55.4.100
  Add AV_CODEC_PROP_TEXT_SUB property for text based subtitles codec.

2013-04-18 - 7c1a002 - lavf 55.3.100
  The matroska demuxer can now output proper verbatim ASS packets. It will
  become the default starting lavf 56.0.100.

2013-04-10 - af0d270 - lavu 25.26.100 - avutil.h,opt.h
  Add av_int_list_length()
  and av_opt_set_int_list().

2013-03-30 - 5c73645 - lavu 52.24.100 - samplefmt.h
  Add av_samples_alloc_array_and_samples().

2013-03-29 - ef7b6b4 - lavf 55.1.100 - avformat.h
  Add av_guess_frame_rate()

2013-03-20 - 8d928a9 - lavu 52.22.100 - opt.h
  Add AV_OPT_TYPE_DURATION value to AVOptionType enum.

2013-03-17 - 7aa9af5 - lavu 52.20.100 - opt.h
  Add AV_OPT_TYPE_VIDEO_RATE value to AVOptionType enum.


-------- 8< --------- FFmpeg 1.2 was cut here -------- 8< ---------

2013-03-07 - 9767ec6 - lavu 52.18.100 - avstring.h,bprint.h
  Add av_escape() and av_bprint_escape() API.

2013-02-24 - b59cd08 - lavfi 3.41.100 - buffersink.h
  Add sample_rates field to AVABufferSinkParams.

2013-01-17 - a1a707f - lavf 54.61.100
  Add av_codec_get_tag2().

2013-01-01 - 2eb2e17 - lavfi 3.34.100
  Add avfilter_get_audio_buffer_ref_from_arrays_channels.


-------- 8< --------- FFmpeg 1.1 was cut here -------- 8< ---------

2012-12-20 - 34de47aa - lavfi 3.29.100 - avfilter.h
  Add AVFilterLink.channels, avfilter_link_get_channels()
  and avfilter_ref_get_channels().

2012-12-15 - 96d815fc - lavc 54.80.100 - avcodec.h
  Add pkt_size field to AVFrame.

2012-11-25 - c70ec631 - lavu 52.9.100 - opt.h
  Add the following convenience functions to opt.h:
   av_opt_get_image_size
   av_opt_get_pixel_fmt
   av_opt_get_sample_fmt
   av_opt_set_image_size
   av_opt_set_pixel_fmt
   av_opt_set_sample_fmt

2012-11-17 - 4cd74c81 - lavu 52.8.100 - bprint.h
  Add av_bprint_strftime().

2012-11-15 - 92648107 - lavu 52.7.100 - opt.h
  Add av_opt_get_key_value().

2012-11-13 - 79456652 - lavfi 3.23.100 - avfilter.h
  Add channels field to AVFilterBufferRefAudioProps.

2012-11-03 - 481fdeee - lavu 52.3.100 - opt.h
  Add AV_OPT_TYPE_SAMPLE_FMT value to AVOptionType enum.

2012-10-21 - 6fb2fd8 - lavc  54.68.100 - avcodec.h
                       lavfi  3.20.100 - avfilter.h
  Add AV_PKT_DATA_STRINGS_METADATA side data type, used to transmit key/value
  strings between AVPacket and AVFrame, and add metadata field to
  AVCodecContext (which shall not be accessed by users; see AVFrame metadata
  instead).

2012-09-27 - a70b493 - lavd 54.3.100 - version.h
  Add LIBAVDEVICE_IDENT symbol.

2012-09-27 - a70b493 - lavfi 3.18.100 - version.h
  Add LIBAVFILTER_IDENT symbol.

2012-09-27 - a70b493 - libswr 0.16.100 - version.h
  Add LIBSWRESAMPLE_VERSION, LIBSWRESAMPLE_BUILD
  and LIBSWRESAMPLE_IDENT symbols.


-------- 8< --------- FFmpeg 1.0 was cut here -------- 8< ---------

2012-09-06 - 29e972f - lavu 51.72.100 - parseutils.h
  Add av_small_strptime() time parsing function.

  Can be used as a stripped-down replacement for strptime(), on
  systems which do not support it.

2012-08-25 - 2626cc4 - lavf 54.28.100
  Matroska demuxer now identifies SRT subtitles as AV_CODEC_ID_SUBRIP instead
  of AV_CODEC_ID_TEXT.

2012-08-13 - 5c0d8bc - lavfi 3.8.100 - avfilter.h
  Add avfilter_get_class() function, and priv_class field to AVFilter
  struct.

2012-08-12 - a25346e - lavu 51.69.100 - opt.h
  Add AV_OPT_FLAG_FILTERING_PARAM symbol in opt.h.

2012-07-31 - 23fc4dd - lavc 54.46.100
  Add channels field to AVFrame.

2012-07-30 - f893904 - lavu 51.66.100
  Add av_get_channel_description()
  and av_get_standard_channel_layout() functions.

2012-07-21 - 016a472 - lavc 54.43.100
  Add decode_error_flags field to AVFrame.

2012-07-20 - b062936 - lavf 54.18.100
  Add avformat_match_stream_specifier() function.

2012-07-14 - f49ec1b - lavc 54.38.100 - avcodec.h
  Add metadata to AVFrame, and the accessor functions
  av_frame_get_metadata() and av_frame_set_metadata().

2012-07-10 - 0e003d8 - lavc 54.33.100
  Add av_fast_padded_mallocz().

2012-07-10 - 21d5609 - lavfi 3.2.0 - avfilter.h
  Add init_opaque() callback to AVFilter struct.

2012-06-26 - e6674e4 - lavu 51.63.100 - imgutils.h
  Add functions to libavutil/imgutils.h:
  av_image_get_buffer_size()
  av_image_fill_arrays()
  av_image_copy_to_buffer()

2012-06-24 - c41899a - lavu 51.62.100 - version.h
  version moved from avutil.h to version.h

2012-04-11 - 359abb1 - lavu 51.58.100 - error.h
  Add av_make_error_string() and av_err2str() utilities to
  libavutil/error.h.

2012-06-05 - 62b39d4 - lavc 54.24.100
  Add pkt_duration field to AVFrame.

2012-05-24 - f2ee065 - lavu 51.54.100
  Move AVPALETTE_SIZE and AVPALETTE_COUNT macros from
  libavcodec/avcodec.h to libavutil/pixfmt.h.

2012-05-14 - 94a9ac1 - lavf 54.5.100
  Add av_guess_sample_aspect_ratio() function.

2012-04-20 - 65fa7bc - lavfi 2.70.100
  Add avfilter_unref_bufferp() to avfilter.h.

2012-04-13 - 162e400 - lavfi 2.68.100
  Install libavfilter/asrc_abuffer.h public header.

2012-03-26 - a67d9cf - lavfi 2.66.100
  Add avfilter_fill_frame_from_{audio_,}buffer_ref() functions.

2013-05-15 - ff46809 / e6c4ac7 - lavu 52.32.100 / 52.11.0 - pixdesc.h
  Replace PIX_FMT_* flags with AV_PIX_FMT_FLAG_*.

2013-04-03 - 6fc58a8 / 507b1e4 - lavc 55.7.100 / 55.4.0 - avcodec.h
  Add field_order to AVCodecParserContext.

2013-04-19 - f4b05cd / 5e83d9a - lavc 55.5.100 / 55.2.0 - avcodec.h
  Add CODEC_FLAG_UNALIGNED to allow decoders to produce unaligned output.

2013-04-11 - lavfi 3.53.100 / 3.8.0
  231fd44 / 38f0c07 - Move all content from avfiltergraph.h to avfilter.h. Deprecate
            avfilterhraph.h, user applications should include just avfilter.h
  86070b8 / bc1a985 - Add avfilter_graph_alloc_filter(), deprecate avfilter_open() and
            avfilter_graph_add_filter().
  4fde705 / 1113672 - Add AVFilterContext.graph pointing to the AVFilterGraph that contains the
            filter.
  710b0aa / 48a5ada - Add avfilter_init_str(), deprecate avfilter_init_filter().
  46de9ba / 1ba95a9 - Add avfilter_init_dict().
  16fc24b / 7cdd737 - Add AVFilter.flags field and AVFILTER_FLAG_DYNAMIC_{INPUTS,OUTPUTS} flags.
  f4db6bf / 7e8fe4b - Add avfilter_pad_count() for counting filter inputs/outputs.
  835cc0f / fa2a34c - Add avfilter_next(), deprecate av_filter_next().
            Deprecate avfilter_uninit().

2013-04-09 - lavfi 3.51.100 / 3.7.0 - avfilter.h
  0594ef0 / b439c99 - Add AVFilter.priv_class for exporting filter options through the
            AVOptions API in the similar way private options work in lavc and lavf.
  44d4488 / 8114c10 - Add avfilter_get_class().
  Switch all filters to use AVOptions.

2013-03-19 - 17ebef2 / 2c328a9 - lavu 52.20.100 / 52.9.0 - pixdesc.h
  Add av_pix_fmt_count_planes() function for counting planes in a pixel format.

2013-03-16 - ecade98 / 42c7c61 - lavfi 3.47.100 / 3.6.0
  Add AVFilterGraph.nb_filters, deprecate AVFilterGraph.filter_count.

2013-03-08 - Reference counted buffers - lavu 52.8.0, lavc 55.0.100 / 55.0.0, lavf 55.0.100 / 55.0.0,
lavd 54.4.100 / 54.0.0, lavfi 3.5.0
  36099df / 8e401db, 532f31a / 1cec062 - add a new API for reference counted buffers and buffer
                     pools (new header libavutil/buffer.h).
  2653e12 / 1afddbe - add AVPacket.buf to allow reference counting for the AVPacket data.
            Add av_packet_from_data() function for constructing packets from
            av_malloc()ed data.
  c4e8821 / 7ecc2d4 - move AVFrame from lavc to lavu (new header libavutil/frame.h), add
            AVFrame.buf/extended_buf to allow reference counting for the AVFrame
            data. Add new API for working with reference-counted AVFrames.
  80e9e63 / 759001c - add the refcounted_frames field to AVCodecContext to make audio and
            video decoders return reference-counted frames. Add get_buffer2()
            callback to AVCodecContext which allocates reference-counted frames.
            Add avcodec_default_get_buffer2() as the default get_buffer2()
            implementation.
            Deprecate AVCodecContext.get_buffer() / release_buffer() /
            reget_buffer(), avcodec_default_get_buffer(),
            avcodec_default_reget_buffer(), avcodec_default_release_buffer().
            Remove avcodec_default_free_buffers(), which should not have ever
            been called from outside of lavc.
            Deprecate the following AVFrame fields:
                * base -- is now stored in AVBufferRef
                * reference, type, buffer_hints -- are unnecessary in the new API
                * hwaccel_picture_private, owner, thread_opaque -- should not
                  have been acessed from outside of lavc
                * qscale_table, qstride, qscale_type, mbskip_table, motion_val,
                  mb_type, dct_coeff, ref_index -- mpegvideo-specific tables,
                  which are not exported anymore.
  a05a44e / 7e35037 - switch libavfilter to use AVFrame instead of AVFilterBufferRef. Add
            av_buffersrc_add_frame(), deprecate av_buffersrc_buffer().
            Add av_buffersink_get_frame() and av_buffersink_get_samples(),
            deprecate av_buffersink_read() and av_buffersink_read_samples().
            Deprecate AVFilterBufferRef and all functions for working with it.

2013-03-17 - 6c17ff8 / 12c5c1d - lavu 52.19.100 / 52.8.0 - avstring.h
  Add av_isdigit, av_isgraph, av_isspace, av_isxdigit.

2013-02-23 - 71cf094 / 9f12235 - lavfi 3.40.100 / 3.4.0 - avfiltergraph.h
  Add resample_lavr_opts to AVFilterGraph for setting libavresample options
  for auto-inserted resample filters.

2013-01-25 - e7e14bc / 38c1466 - lavu 52.17.100 / 52.7.0 - dict.h
  Add av_dict_parse_string() to set multiple key/value pairs at once from a
  string.

2013-01-25 - 25be630 / b85a5e8 - lavu 52.16.100 / 52.6.0 - avstring.h
  Add av_strnstr()

2013-01-15 - e7e0186 / 8ee288d - lavu 52.15.100 / 52.5.0 - hmac.h
  Add AVHMAC.

2013-01-13 - 8ee7b38 / 44e065d - lavc 54.87.100 / 54.36.0 - vdpau.h
  Add AVVDPAUContext struct for VDPAU hardware-accelerated decoding.

2013-01-12 - dae382b / 169fb94 - lavu 52.14.100 / 52.4.0 - pixdesc.h
  Add AV_PIX_FMT_VDPAU flag.

2013-01-07 - 249fca3 / 074a00d - lavr 1.1.0
  Add avresample_set_channel_mapping() for input channel reordering,
  duplication, and silencing.

2012-12-29 - 2ce43b3 / d8fd06c - lavu 52.13.100 / 52.3.0 - avstring.h
  Add av_basename() and av_dirname().

2012-11-11 - 03b0787 / 5980f5d - lavu 52.6.100 / 52.2.0 - audioconvert.h
  Rename audioconvert.h to channel_layout.h. audioconvert.h is now deprecated.

2012-10-21 - e3a91c5 / a893655 - lavu 51.77.100 / 51.45.0 - error.h
  Add AVERROR_EXPERIMENTAL

2012-10-12 - a33ed6b / d2fcb35 - lavu 51.76.100 / 51.44.0 - pixdesc.h
  Add functions for accessing pixel format descriptors.
  Accessing the av_pix_fmt_descriptors array directly is now
  deprecated.

2012-10-11 - f391e40 / 9a92aea - lavu 51.75.100 / 51.43.0 - aes.h, md5.h, sha.h, tree.h
  Add functions for allocating the opaque contexts for the algorithms,

2012-10-10 - de31814 / b522000 - lavf 54.32.100 / 54.18.0 - avio.h
  Add avio_closep to complement avio_close.

2012-10-08 - ae77266 / 78071a1 - lavu 51.74.100 / 51.42.0 - pixfmt.h
  Rename PixelFormat to AVPixelFormat and all PIX_FMT_* to AV_PIX_FMT_*.
  To provide backwards compatibility, PixelFormat is now #defined as
  AVPixelFormat.
  Note that this can break user code that includes pixfmt.h and uses the
  'PixelFormat' identifier. Such code should either #undef PixelFormat
  or stop using the PixelFormat name.

2012-10-05 - 55c49af / e7ba5b1 - lavr 1.0.0 - avresample.h
  Data planes parameters to avresample_convert() and
  avresample_read() are now uint8_t** instead of void**.
  Libavresample is now stable.

2012-09-26 - 3ba0dab7 / 1384df64 - lavf 54.29.101 / 56.06.3 - avformat.h
  Add AVFormatContext.avoid_negative_ts.

2012-09-24 - 46a3595 / a42aada - lavc 54.59.100 / 54.28.0 - avcodec.h
  Add avcodec_free_frame(). This function must now
  be used for freeing an AVFrame.

2012-09-12 - e3e09f2 / 8919fee - lavu 51.73.100 / 51.41.0 - audioconvert.h
  Added AV_CH_LOW_FREQUENCY_2 channel mask value.

2012-09-04 - b21b5b0 / 686a329 - lavu 51.71.100 / 51.40.0 - opt.h
  Reordered the fields in default_val in AVOption, changed which
  default_val field is used for which AVOptionType.

2012-08-30 - 98298eb / a231832 - lavc 54.54.101 / 54.26.1 - avcodec.h
  Add codec descriptor properties AV_CODEC_PROP_LOSSY and
  AV_CODEC_PROP_LOSSLESS.

2012-08-18 - lavc 54.26 - avcodec.h
  Add codec descriptors for accessing codec properties without having
  to refer to a specific decoder or encoder.

  f5f3684 / c223d79 - Add an AVCodecDescriptor struct and functions
            avcodec_descriptor_get() and avcodec_descriptor_next().
  f5f3684 / 51efed1 - Add AVCodecDescriptor.props and AV_CODEC_PROP_INTRA_ONLY.
  6c180b3 / 91e59fe - Add avcodec_descriptor_get_by_name().

2012-08-08 - f5f3684 / 987170c - lavu 51.68.100 / 51.38.0 - dict.h
  Add av_dict_count().

2012-08-07 - 7a72695 / 104e10f - lavc 54.51.100 / 54.25.0 - avcodec.h
  Rename CodecID to AVCodecID and all CODEC_ID_* to AV_CODEC_ID_*.
  To provide backwards compatibility, CodecID is now #defined as AVCodecID.
  Note that this can break user code that includes avcodec.h and uses the
  'CodecID' identifier. Such code should either #undef CodecID or stop using the
  CodecID name.

2012-08-03 - e776ee8 / 239fdf1 - lavu 51.66.101 / 51.37.1 - cpu.h
                       lsws 2.1.1   - swscale.h
  Rename AV_CPU_FLAG_MMX2  ---> AV_CPU_FLAG_MMXEXT.
  Rename SWS_CPU_CAPS_MMX2 ---> SWS_CPU_CAPS_MMXEXT.

2012-07-29 - 7c26761 / 681ed00 - lavf 54.22.100 / 54.13.0 - avformat.h
  Add AVFMT_FLAG_NOBUFFER for low latency use cases.

2012-07-10 - fbe0245 / f3e5e6f - lavu 51.65.100 / 51.37.0
  Add av_malloc_array() and av_mallocz_array()

2012-06-22 - e847f41 / d3d3a32 - lavu 51.61.100 / 51.34.0
  Add av_usleep()

2012-06-20 - 4da42eb / ae0a301 - lavu 51.60.100 / 51.33.0
  Move av_gettime() to libavutil, add libavutil/time.h

2012-06-09 - 82edf67 / 3971be0 - lavr 0.0.3
  Add a parameter to avresample_build_matrix() for Dolby/DPLII downmixing.

2012-06-12 - c7b9eab / 9baeff9 - lavfi 2.79.100 / 2.23.0 - avfilter.h
  Add AVFilterContext.nb_inputs/outputs. Deprecate
  AVFilterContext.input/output_count.

2012-06-12 - c7b9eab / 84b9fbe - lavfi 2.79.100 / 2.22.0 - avfilter.h
  Add avfilter_pad_get_type() and avfilter_pad_get_name(). Those
  should now be used instead of accessing AVFilterPad members
  directly.

2012-06-12 - 3630a07 / b0f0dfc - lavu 51.57.100 / 51.32.0 - audioconvert.h
  Add av_get_channel_layout_channel_index(), av_get_channel_name()
  and av_channel_layout_extract_channel().

2012-05-25 - 53ce990 / 154486f - lavu 51.55.100 / 51.31.0 - opt.h
  Add av_opt_set_bin()

2012-05-15 - lavfi 2.74.100 / 2.17.0
  Add support for audio filters
  61930bd / ac71230, 1cbf7fb / a2cd9be - add video/audio buffer sink in a new installed
                    header buffersink.h
  1cbf7fb / 720c6b7 - add av_buffersrc_write_frame(), deprecate
            av_vsrc_buffer_add_frame()
  61930bd / ab16504 - add avfilter_copy_buf_props()
  61930bd / 9453c9e - add extended_data to AVFilterBuffer
  61930bd / 1b8c927 - add avfilter_get_audio_buffer_ref_from_arrays()

2012-05-09 - lavu 51.53.100 / 51.30.0 - samplefmt.h
  61930bd / 142e740 - add av_samples_copy()
  61930bd / 6d7f617 - add av_samples_set_silence()

2012-05-09 - 61930bd / a5117a2 - lavc 54.21.101 / 54.13.1
  For audio formats with fixed frame size, the last frame
  no longer needs to be padded with silence, libavcodec
  will handle this internally (effectively all encoders
  behave as if they had CODEC_CAP_SMALL_LAST_FRAME set).

2012-05-07 - 653d117 / 828bd08 - lavc 54.20.100 / 54.13.0 - avcodec.h
  Add sample_rate and channel_layout fields to AVFrame.

2012-05-01 - 2330eb1 / 4010d72 - lavr 0.0.1
  Change AV_MIX_COEFF_TYPE_Q6 to AV_MIX_COEFF_TYPE_Q8.

2012-04-25 - e890b68 / 3527a73 - lavu 51.48.100 / 51.29.0 - cpu.h
  Add av_parse_cpu_flags()

2012-04-24 - 3ead79e / c8af852 - lavr 0.0.0
  Add libavresample audio conversion library

2012-04-20 - 3194ab7 / 0c0d1bc - lavu 51.47.100 / 51.28.0 - audio_fifo.h
  Add audio FIFO functions:
    av_audio_fifo_free()
    av_audio_fifo_alloc()
    av_audio_fifo_realloc()
    av_audio_fifo_write()
    av_audio_fifo_read()
    av_audio_fifo_drain()
    av_audio_fifo_reset()
    av_audio_fifo_size()
    av_audio_fifo_space()

2012-04-14 - lavfi 2.70.100 / 2.16.0 - avfiltergraph.h
  7432bcf / d7bcc71 Add avfilter_graph_parse2().

2012-04-08 - 6bfb304 / 4d693b0 - lavu 51.46.100 / 51.27.0 - samplefmt.h
  Add av_get_packed_sample_fmt() and av_get_planar_sample_fmt()

2012-03-21 - b75c67d - lavu 51.43.100
  Add bprint.h for bprint API.

2012-02-21 - 9cbf17e - lavc 54.4.100
  Add av_get_pcm_codec() function.

2012-02-16 - 560b224 - libswr 0.7.100
  Add swr_set_matrix() function.

2012-02-09 - c28e7af - lavu 51.39.100
  Add a new installed header libavutil/timestamp.h with timestamp
  utilities.

2012-02-06 - 70ffda3 - lavu 51.38.100
  Add av_parse_ratio() function to parseutils.h.

2012-02-06 - 70ffda3 - lavu 51.38.100
  Add AV_LOG_MAX_OFFSET macro to log.h.

2012-02-02 - 0eaa123 - lavu 51.37.100
  Add public timecode helpers.

2012-01-24 - 0c3577b - lavfi 2.60.100
  Add avfilter_graph_dump.

2012-03-20 - 0ebd836 / 3c90cc2 - lavfo 54.2.0
  Deprecate av_read_packet(), use av_read_frame() with
  AVFMT_FLAG_NOPARSE | AVFMT_FLAG_NOFILLIN in AVFormatContext.flags

2012-03-05 - lavc 54.10.100 / 54.8.0
  f095391 / 6699d07 Add av_get_exact_bits_per_sample()
  f095391 / 9524cf7 Add av_get_audio_frame_duration()

2012-03-04 - 2af8f2c / 44fe77b - lavc 54.8.100 / 54.7.0 - avcodec.h
  Add av_codec_is_encoder/decoder().

2012-03-01 - 1eb7f39 / 442c132 - lavc 54.5.100 / 54.3.0 - avcodec.h
  Add av_packet_shrink_side_data.

2012-02-29 - 79ae084 / dd2a4bc - lavf 54.2.100 / 54.2.0 - avformat.h
  Add AVStream.attached_pic and AV_DISPOSITION_ATTACHED_PIC,
  used for dealing with attached pictures/cover art.

2012-02-25 - 305e4b3 / c9bca80 - lavu 51.41.100 / 51.24.0 - error.h
  Add AVERROR_UNKNOWN
  NOTE: this was backported to 0.8

2012-02-20 - eadd426 / e9cda85 - lavc 54.2.100 / 54.2.0
  Add duration field to AVCodecParserContext

2012-02-20 - eadd426 / 0b42a93 - lavu 51.40.100 / 51.23.1 - mathematics.h
  Add av_rescale_q_rnd()

2012-02-08 - f2b20b7 / 38d5533 - lavu 51.38.101 / 51.22.1 - pixdesc.h
  Add PIX_FMT_PSEUDOPAL flag.

2012-02-08 - f2b20b7 / 52f82a1 - lavc 54.2.100 / 54.1.0
  Add avcodec_encode_video2() and deprecate avcodec_encode_video().

2012-02-01 - 4c677df / 316fc74 - lavc 54.1.0
  Add av_fast_padded_malloc() as alternative for av_realloc() when aligned
  memory is required. The buffer will always have FF_INPUT_BUFFER_PADDING_SIZE
  zero-padded bytes at the end.

2012-01-31 - a369a6b / dd6d3b0 - lavf 54.1.0
  Add avformat_get_riff_video_tags() and avformat_get_riff_audio_tags().
  NOTE: this was backported to 0.8

2012-01-31 - a369a6b / af08d9a - lavc 54.1.0
  Add avcodec_is_open() function.
  NOTE: this was backported to 0.8

2012-01-30 - 151ecc2 / 8b93312 - lavu 51.36.100 / 51.22.0 - intfloat.h
  Add a new installed header libavutil/intfloat.h with int/float punning
  functions.
  NOTE: this was backported to 0.8

2012-01-25 - lavf 53.31.100 / 53.22.0
  3c5fe5b / f1caf01 Allow doing av_write_frame(ctx, NULL) for flushing possible
          buffered data within a muxer. Added AVFMT_ALLOW_FLUSH for
          muxers supporting it (av_write_frame makes sure it is called
          only for muxers with this flag).

2012-01-15 - lavc 53.56.105 / 53.34.0
  New audio encoding API:
  67f5650 / b2c75b6 Add CODEC_CAP_VARIABLE_FRAME_SIZE capability for use by audio
          encoders.
  67f5650 / 5ee5fa0 Add avcodec_fill_audio_frame() as a convenience function.
  67f5650 / b2c75b6 Add avcodec_encode_audio2() and deprecate avcodec_encode_audio().
          Add AVCodec.encode2().

2012-01-12 - b18e17e / 3167dc9 - lavfi 2.59.100 / 2.15.0
  Add a new installed header -- libavfilter/version.h -- with version macros.


-------- 8< --------- FFmpeg 0.9 was cut here -------- 8< ---------

2011-12-08 - a502939 - lavfi 2.52.0
  Add av_buffersink_poll_frame() to buffersink.h.

2011-12-08 - 26c6fec - lavu 51.31.0
  Add av_log_format_line.

2011-12-03 - 976b095 - lavu 51.30.0
  Add AVERROR_BUG.

2011-11-24 - 573ffbb - lavu 51.28.1
  Add av_get_alt_sample_fmt() to samplefmt.h.

2011-11-03 - 96949da - lavu 51.23.0
  Add av_strcasecmp() and av_strncasecmp() to avstring.h.

2011-10-20 - b35e9e1 - lavu 51.22.0
  Add av_strtok() to avstring.h.

2012-01-03 - ad1c8dd / b73ec05 - lavu 51.34.100 / 51.21.0
  Add av_popcount64

2011-12-18 - 7c29313 / 8400b12 - lavc 53.46.1 / 53.28.1
  Deprecate AVFrame.age. The field is unused.

2011-12-12 - 8bc7fe4 / 5266045 - lavf 53.25.0 / 53.17.0
  Add avformat_close_input().
  Deprecate av_close_input_file() and av_close_input_stream().

2011-12-09 - c59b80c / b2890f5 - lavu 51.32.0 / 51.20.0 - audioconvert.h
  Expand the channel layout list.

2011-12-02 - e4de716 / 0eea212 - lavc 53.40.0 / 53.25.0
  Add nb_samples and extended_data fields to AVFrame.
  Deprecate AVCODEC_MAX_AUDIO_FRAME_SIZE.
  Deprecate avcodec_decode_audio3() in favor of avcodec_decode_audio4().
  avcodec_decode_audio4() writes output samples to an AVFrame, which allows
  audio decoders to use get_buffer().

2011-12-04 - e4de716 / 560f773 - lavc 53.40.0 / 53.24.0
  Change AVFrame.data[4]/base[4]/linesize[4]/error[4] to [8] at next major bump.
  Change AVPicture.data[4]/linesize[4] to [8] at next major bump.
  Change AVCodecContext.error[4] to [8] at next major bump.
  Add AV_NUM_DATA_POINTERS to simplify the bump transition.

2011-11-24 - lavu 51.29.0 / 51.19.0
  92afb43 / bd97b2e - add planar RGB pixel formats
  92afb43 / 6b0768e - add PIX_FMT_PLANAR and PIX_FMT_RGB pixel descriptions

2011-11-23 - 8e576d5 / bbb46f3 - lavu 51.27.0 / 51.18.0
  Add av_samples_get_buffer_size(), av_samples_fill_arrays(), and
  av_samples_alloc(), to samplefmt.h.

2011-11-23 - 8e576d5 / 8889cc4 - lavu 51.27.0 / 51.17.0
  Add planar sample formats and av_sample_fmt_is_planar() to samplefmt.h.

2011-11-19 - dbb38bc / f3a29b7 - lavc 53.36.0 / 53.21.0
  Move some AVCodecContext fields to a new private struct, AVCodecInternal,
  which is accessed from a new field, AVCodecContext.internal.
  - fields moved:
      AVCodecContext.internal_buffer       --> AVCodecInternal.buffer
      AVCodecContext.internal_buffer_count --> AVCodecInternal.buffer_count
      AVCodecContext.is_copy               --> AVCodecInternal.is_copy

2011-11-16 - 8709ba9 / 6270671 - lavu 51.26.0 / 51.16.0
  Add av_timegm()

2011-11-13 - lavf 53.21.0 / 53.15.0
  New interrupt callback API, allowing per-AVFormatContext/AVIOContext
  interrupt callbacks.
  5f268ca / 6aa0b98 Add AVIOInterruptCB struct and the interrupt_callback field to
          AVFormatContext.
  5f268ca / 1dee0ac Add avio_open2() with additional parameters. Those are
          an interrupt callback and an options AVDictionary.
          This will allow passing AVOptions to protocols after lavf
          54.0.

2011-11-06 - 13b7781 / ba04ecf - lavu 51.24.0 / 51.14.0
  Add av_strcasecmp() and av_strncasecmp() to avstring.h.

2011-11-06 - 13b7781 / 07b172f - lavu 51.24.0 / 51.13.0
  Add av_toupper()/av_tolower()

2011-11-05 - d8cab5c / b6d08f4 - lavf 53.19.0 / 53.13.0
  Add avformat_network_init()/avformat_network_deinit()

2011-10-27 - 6faf0a2 / 512557b - lavc 53.24.0 / 53.15.0
  Remove avcodec_parse_frame.
  Deprecate AVCodecContext.parse_only and CODEC_CAP_PARSE_ONLY.

2011-10-19 - d049257 / 569129a - lavf 53.17.0 / 53.10.0
  Add avformat_new_stream(). Deprecate av_new_stream().

2011-10-13 - 91eb1b1 / b631fba - lavf 53.16.0 / 53.9.0
  Add AVFMT_NO_BYTE_SEEK AVInputFormat flag.

2011-10-12 - lavu 51.21.0 / 51.12.0
  AVOptions API rewrite.

  - f884ef0 / 145f741 FF_OPT_TYPE* renamed to AV_OPT_TYPE_*
  - new setting/getting functions with slightly different semantics:
        f884ef0 / dac66da av_set_string3 -> av_opt_set
                av_set_double  -> av_opt_set_double
                av_set_q       -> av_opt_set_q
                av_set_int     -> av_opt_set_int

        f884ef0 / 41d9d51 av_get_string  -> av_opt_get
                av_get_double  -> av_opt_get_double
                av_get_q       -> av_opt_get_q
                av_get_int     -> av_opt_get_int

  - f884ef0 / 8c5dcaa trivial rename av_next_option -> av_opt_next
  - f884ef0 / 641c7af new functions - av_opt_child_next, av_opt_child_class_next
    and av_opt_find2()

2011-09-22 - a70e787 - lavu 51.17.0
  Add av_x_if_null().

2011-09-18 - 645cebb - lavc 53.16.0
  Add showall flag2

2011-09-16 - ea8de10 - lavfi 2.42.0
  Add avfilter_all_channel_layouts.

2011-09-16 - 9899037 - lavfi 2.41.0
  Rename avfilter_all_* function names to avfilter_make_all_*.

  In particular, apply the renames:
  avfilter_all_formats         -> avfilter_make_all_formats
  avfilter_all_channel_layouts -> avfilter_make_all_channel_layouts
  avfilter_all_packing_formats -> avfilter_make_all_packing_formats

2011-09-12 - 4381bdd - lavfi 2.40.0
  Change AVFilterBufferRefAudioProps.sample_rate type from uint32_t to int.

2011-09-12 - 2c03174 - lavfi 2.40.0
  Simplify signature for avfilter_get_audio_buffer(), make it
  consistent with avfilter_get_video_buffer().

2011-09-06 - 4f7dfe1 - lavfi 2.39.0
  Rename libavfilter/vsink_buffer.h to libavfilter/buffersink.h.

2011-09-06 - c4415f6 - lavfi 2.38.0
  Unify video and audio sink API.

  In particular, add av_buffersink_get_buffer_ref(), deprecate
  av_vsink_buffer_get_video_buffer_ref() and change the value for the
  opaque field passed to the abuffersink init function.

2011-09-04 - 61e2e29 - lavu 51.16.0
  Add av_asprintf().

2011-08-22 - dacd827 - lavf 53.10.0
  Add av_find_program_from_stream().

2011-08-20 - 69e2c1a - lavu 51.13.0
  Add av_get_media_type_string().

2011-09-03 - 1889c67 / fb4ca26 - lavc 53.13.0
                       lavf 53.11.0
                       lsws  2.1.0
  Add {avcodec,avformat,sws}_get_class().

2011-08-03 - 1889c67 / c11fb82 - lavu 51.15.0
  Add AV_OPT_SEARCH_FAKE_OBJ flag for av_opt_find() function.

2011-08-14 - 323b930 - lavu 51.12.0
  Add av_fifo_peek2(), deprecate av_fifo_peek().

2011-08-26 - lavu 51.14.0 / 51.9.0
  - 976a8b2 / add41de..976a8b2 / abc78a5 Do not include intfloat_readwrite.h,
    mathematics.h, rational.h, pixfmt.h, or log.h from avutil.h.

2011-08-16 - 27fbe31 / 48f9e45 - lavf 53.11.0 / 53.8.0
  Add avformat_query_codec().

2011-08-16 - 27fbe31 / bca06e7 - lavc 53.11.0
  Add avcodec_get_type().

2011-08-06 - 0cb233c / 2f63440 - lavf 53.7.0
  Add error_recognition to AVFormatContext.

2011-08-02 - 1d186e9 / 9d39cbf - lavc 53.9.1
  Add AV_PKT_FLAG_CORRUPT AVPacket flag.

2011-07-16 - b57df29 - lavfi 2.27.0
  Add audio packing negotiation fields and helper functions.

  In particular, add AVFilterPacking enum, planar, in_packings and
  out_packings fields to AVFilterLink, and the functions:
  avfilter_set_common_packing_formats()
  avfilter_all_packing_formats()

2011-07-10 - 3602ad7 / a67c061 - lavf 53.6.0
  Add avformat_find_stream_info(), deprecate av_find_stream_info().
  NOTE: this was backported to 0.7

2011-07-10 - 3602ad7 / 0b950fe - lavc 53.8.0
  Add avcodec_open2(), deprecate avcodec_open().
  NOTE: this was backported to 0.7

  Add avcodec_alloc_context3. Deprecate avcodec_alloc_context() and
  avcodec_alloc_context2().

2011-07-01 - b442ca6 - lavf 53.5.0 - avformat.h
  Add function av_get_output_timestamp().

2011-06-28 - 5129336 - lavu 51.11.0 - avutil.h
  Define the AV_PICTURE_TYPE_NONE value in AVPictureType enum.


-------- 8< --------- FFmpeg 0.7 was cut here -------- 8< ---------



-------- 8< --------- FFmpeg 0.8 was cut here -------- 8< ---------

2011-06-19 - fd2c0a5 - lavfi 2.23.0 - avfilter.h
  Add layout negotiation fields and helper functions.

  In particular, add in_chlayouts and out_chlayouts to AVFilterLink,
  and the functions:
  avfilter_set_common_sample_formats()
  avfilter_set_common_channel_layouts()
  avfilter_all_channel_layouts()

2011-06-19 - 527ca39 - lavfi 2.22.0 - AVFilterFormats
  Change type of AVFilterFormats.formats from int * to int64_t *,
  and update formats handling API accordingly.

  avfilter_make_format_list() still takes a int32_t array and converts
  it to int64_t. A new function, avfilter_make_format64_list(), that
  takes int64_t arrays has been added.

2011-06-19 - 44f669e - lavfi 2.21.0 - vsink_buffer.h
  Add video sink buffer and vsink_buffer.h public header.

2011-06-12 - 9fdf772 - lavfi 2.18.0 - avcodec.h
  Add avfilter_get_video_buffer_ref_from_frame() function in
  libavfilter/avcodec.h.

2011-06-12 - c535494 - lavfi 2.17.0 - avfiltergraph.h
  Add avfilter_inout_alloc() and avfilter_inout_free() functions.

2011-06-12 - 6119b23 - lavfi 2.16.0 - avfilter_graph_parse()
  Change avfilter_graph_parse() signature.

2011-06-23 - 686959e / 67e9ae1 - lavu 51.10.0 / 51.8.0 - attributes.h
  Add av_printf_format().

2011-06-16 - 2905e3f / 05e84c9, 2905e3f / 25de595 - lavf 53.4.0 / 53.2.0 - avformat.h
  Add avformat_open_input and avformat_write_header().
  Deprecate av_open_input_stream, av_open_input_file,
  AVFormatParameters and av_write_header.

2011-06-16 - 2905e3f / 7e83e1c, 2905e3f / dc59ec5 - lavu 51.9.0 / 51.7.0 - opt.h
  Add av_opt_set_dict() and av_opt_find().
  Deprecate av_find_opt().
  Add AV_DICT_APPEND flag.

2011-06-10 - 45fb647 / cb7c11c - lavu 51.6.0 - opt.h
  Add av_opt_flag_is_set().

2011-06-10 - c381960 - lavfi 2.15.0 - avfilter_get_audio_buffer_ref_from_arrays
  Add avfilter_get_audio_buffer_ref_from_arrays() to avfilter.h.

2011-06-09 - f9ecb84 / d9f80ea - lavu 51.8.0 - AVMetadata
  Move AVMetadata from lavf to lavu and rename it to
  AVDictionary -- new installed header dict.h.
  All av_metadata_* functions renamed to av_dict_*.

2011-06-07 - d552f61 / a6703fa - lavu 51.8.0 - av_get_bytes_per_sample()
  Add av_get_bytes_per_sample() in libavutil/samplefmt.h.
  Deprecate av_get_bits_per_sample_fmt().

2011-06-05 - f956924 / b39b062 - lavu 51.8.0 - opt.h
  Add av_opt_free convenience function.

2011-06-06 - 95a0242 - lavfi 2.14.0 - AVFilterBufferRefAudioProps
  Remove AVFilterBufferRefAudioProps.size, and use nb_samples in
  avfilter_get_audio_buffer() and avfilter_default_get_audio_buffer() in
  place of size.

2011-06-06 - 0bc2cca - lavu 51.6.0 - av_samples_alloc()
  Switch nb_channels and nb_samples parameters order in
  av_samples_alloc().

2011-06-06 - e1c7414 - lavu 51.5.0 - av_samples_*
  Change the data layout created by av_samples_fill_arrays() and
  av_samples_alloc().

2011-06-06 - 27bcf55 - lavfi 2.13.0 - vsrc_buffer.h
  Make av_vsrc_buffer_add_video_buffer_ref() accepts an additional
  flags parameter in input.

2011-06-03 - e977ca2 - lavfi 2.12.0 - avfilter_link_free()
  Add avfilter_link_free() function.

2011-06-02 - 5ad38d9 - lavu 51.4.0 - av_force_cpu_flags()
  Add av_cpu_flags() in libavutil/cpu.h.

2011-05-28 - e71f260 - lavu 51.3.0 - pixdesc.h
  Add av_get_pix_fmt_name() in libavutil/pixdesc.h, and deprecate
  avcodec_get_pix_fmt_name() in libavcodec/avcodec.h in its favor.

2011-05-25 - 39e4206 / 30315a8 - lavf 53.3.0 - avformat.h
  Add fps_probe_size to AVFormatContext.

2011-05-22 - 5ecdfd0 - lavf 53.2.0 - avformat.h
  Introduce avformat_alloc_output_context2() and deprecate
  avformat_alloc_output_context().

2011-05-22 - 83db719 - lavfi 2.10.0 - vsrc_buffer.h
  Make libavfilter/vsrc_buffer.h public.

2011-05-19 - c000a9f - lavfi 2.8.0 - avcodec.h
  Add av_vsrc_buffer_add_frame() to libavfilter/avcodec.h.

2011-05-14 - 9fdf772 - lavfi 2.6.0 - avcodec.h
  Add avfilter_get_video_buffer_ref_from_frame() to libavfilter/avcodec.h.

2011-05-18 - 75a37b5 / 64150ff - lavc 53.7.0 - AVCodecContext.request_sample_fmt
  Add request_sample_fmt field to AVCodecContext.

2011-05-10 - 59eb12f / 188dea1 - lavc 53.6.0 - avcodec.h
  Deprecate AVLPCType and the following fields in
  AVCodecContext: lpc_coeff_precision, prediction_order_method,
  min_partition_order, max_partition_order, lpc_type, lpc_passes.
  Corresponding FLAC encoder options should be used instead.

2011-05-07 - 9fdf772 - lavfi 2.5.0 - avcodec.h
  Add libavfilter/avcodec.h header and avfilter_copy_frame_props()
  function.

2011-05-07 - 18ded93 - lavc 53.5.0 - AVFrame
  Add format field to AVFrame.

2011-05-07 - 22333a6 - lavc 53.4.0 - AVFrame
  Add width and height fields to AVFrame.

2011-05-01 - 35fe66a - lavfi 2.4.0 - avfilter.h
  Rename AVFilterBufferRefVideoProps.pixel_aspect to
  sample_aspect_ratio.

2011-05-01 - 77e9dee - lavc 53.3.0 - AVFrame
  Add a sample_aspect_ratio field to AVFrame.

2011-05-01 - 1ba5727 - lavc 53.2.0 - AVFrame
  Add a pkt_pos field to AVFrame.

2011-04-29 - 35ceaa7 - lavu 51.2.0 - mem.h
  Add av_dynarray_add function for adding
  an element to a dynamic array.

2011-04-26 - d7e5aeb / bebe72f - lavu 51.1.0 - avutil.h
  Add AVPictureType enum and av_get_picture_type_char(), deprecate
  FF_*_TYPE defines and av_get_pict_type_char() defined in
  libavcodec/avcodec.h.

2011-04-26 - d7e5aeb / 10d3940 - lavfi 2.3.0 - avfilter.h
  Add pict_type and key_frame fields to AVFilterBufferRefVideo.

2011-04-26 - d7e5aeb / 7a11c82 - lavfi 2.2.0 - vsrc_buffer
  Add sample_aspect_ratio fields to vsrc_buffer arguments

2011-04-21 - 8772156 / 94f7451 - lavc 53.1.0 - avcodec.h
  Add CODEC_CAP_SLICE_THREADS for codecs supporting sliced threading.

2011-04-15 - lavc 52.120.0 - avcodec.h
  AVPacket structure got additional members for passing side information:
    c407984 / 4de339e introduce side information for AVPacket
    c407984 / 2d8591c make containers pass palette change in AVPacket

2011-04-12 - lavf 52.107.0 - avio.h
  Avio cleanup, part II - deprecate the entire URLContext API:
    c55780d / 175389c add avio_check as a replacement for url_exist
    9891004 / ff1ec0c add avio_pause and avio_seek_time as replacements
            for _av_url_read_fseek/fpause
    d4d0932 / cdc6a87 deprecate av_protocol_next(), avio_enum_protocols
            should be used instead.
    c88caa5 / 80c6e23 rename url_set_interrupt_cb->avio_set_interrupt_cb.
    c88caa5 / f87b1b3 rename open flags: URL_* -> AVIO_*
    d4d0932 / f8270bb add avio_enum_protocols.
    d4d0932 / 5593f03 deprecate URLProtocol.
    d4d0932 / c486dad deprecate URLContext.
    d4d0932 / 026e175 deprecate the typedef for URLInterruptCB
    c88caa5 / 8e76a19 deprecate av_register_protocol2.
    11d7841 / b840484 deprecate URL_PROTOCOL_FLAG_NESTED_SCHEME
    11d7841 / 1305d93 deprecate av_url_read_seek
    11d7841 / fa104e1 deprecate av_url_read_pause
    434f248 / 727c7aa deprecate url_get_filename().
    434f248 / 5958df3 deprecate url_max_packet_size().
    434f248 / 1869ea0 deprecate url_get_file_handle().
    434f248 / 32a97d4 deprecate url_filesize().
    434f248 / e52a914 deprecate url_close().
    434f248 / 58a48c6 deprecate url_seek().
    434f248 / 925e908 deprecate url_write().
    434f248 / dce3756 deprecate url_read_complete().
    434f248 / bc371ac deprecate url_read().
    434f248 / 0589da0 deprecate url_open().
    434f248 / 62eaaea deprecate url_connect.
    434f248 / 5652bb9 deprecate url_alloc.
    434f248 / 333e894 deprecate url_open_protocol
    434f248 / e230705 deprecate url_poll and URLPollEntry

2011-04-08 - lavf 52.106.0 - avformat.h
  Minor avformat.h cleanup:
    d4d0932 / a9bf9d8 deprecate av_guess_image2_codec
    d4d0932 / c3675df rename avf_sdp_create->av_sdp_create

2011-04-03 - lavf 52.105.0 - avio.h
  Large-scale renaming/deprecating of AVIOContext-related functions:
    2cae980 / 724f6a0 deprecate url_fdopen
    2cae980 / 403ee83 deprecate url_open_dyn_packet_buf
    2cae980 / 6dc7d80 rename url_close_dyn_buf       -> avio_close_dyn_buf
    2cae980 / b92c545 rename url_open_dyn_buf        -> avio_open_dyn_buf
    2cae980 / 8978fed introduce an AVIOContext.seekable field as a replacement for
            AVIOContext.is_streamed and url_is_streamed()
    1caa412 / b64030f deprecate get_checksum()
    1caa412 / 4c4427a deprecate init_checksum()
    2fd41c9 / 4ec153b deprecate udp_set_remote_url/get_local_port
    4fa0e24 / 933e90a deprecate av_url_read_fseek/fpause
    4fa0e24 / 8d9769a deprecate url_fileno
    0fecf26 / b7f2fdd rename put_flush_packet -> avio_flush
    0fecf26 / 35f1023 deprecate url_close_buf
    0fecf26 / 83fddae deprecate url_open_buf
    0fecf26 / d9d86e0 rename url_fprintf -> avio_printf
    0fecf26 / 59f65d9 deprecate url_setbufsize
    6947b0c / 3e68b3b deprecate url_ferror
    e8bb2e2 deprecate url_fget_max_packet_size
    76aa876 rename url_fsize -> avio_size
    e519753 deprecate url_fgetc
    655e45e deprecate url_fgets
    a2704c9 rename url_ftell -> avio_tell
    e16ead0 deprecate get_strz() in favor of avio_get_str
    0300db8,2af07d3 rename url_fskip -> avio_skip
    6b4aa5d rename url_fseek -> avio_seek
    61840b4 deprecate put_tag
    22a3212 rename url_fopen/fclose -> avio_open/close.
    0ac8e2b deprecate put_nbyte
    77eb550 rename put_byte          -> avio_w8
                   put_[b/l]e<type>  -> avio_w[b/l]<type>
                   put_buffer        -> avio_write
    b7effd4 rename get_byte          -> avio_r8,
                   get_[b/l]e<type>  -> avio_r[b/l]<type>
                   get_buffer        -> avio_read
    b3db9ce deprecate get_partial_buffer
    8d9ac96 rename av_alloc_put_byte -> avio_alloc_context

2011-03-25 - 27ef7b1 / 34b47d7 - lavc 52.115.0 - AVCodecContext.audio_service_type
  Add audio_service_type field to AVCodecContext.

2011-03-17 - e309fdc - lavu 50.40.0 - pixfmt.h
  Add PIX_FMT_BGR48LE and PIX_FMT_BGR48BE pixel formats

2011-03-02 - 863c471 - lavf  52.103.0 - av_pkt_dump2, av_pkt_dump_log2
  Add new functions av_pkt_dump2, av_pkt_dump_log2 that uses the
  source stream timebase for outputting timestamps. Deprecate
  av_pkt_dump and av_pkt_dump_log.

2011-02-20 - e731b8d - lavf  52.102.0 - avio.h
  * e731b8d - rename init_put_byte() to ffio_init_context(), deprecating the
              original, and move it to a private header so it is no longer
              part of our public API. Instead, use av_alloc_put_byte().
  * ae628ec - rename ByteIOContext to AVIOContext.

2011-02-16 - 09d171b - lavf  52.101.0 - avformat.h
                       lavu  52.39.0  - parseutils.h
  * 610219a - Add av_ prefix to dump_format().
  * f6c7375 - Replace parse_date() in lavf with av_parse_time() in lavu.
  * ab0287f - Move find_info_tag from lavf to lavu and add av_prefix to it.

2011-02-15 - lavu 52.38.0 - merge libavcore
  libavcore is merged back completely into libavutil

2011-02-10 - 55bad0c - lavc 52.113.0 - vbv_delay
  Add vbv_delay field to AVCodecContext

2011-02-14 - 24a83bd - lavf 52.100.0 - AV_DISPOSITION_CLEAN_EFFECTS
  Add AV_DISPOSITION_CLEAN_EFFECTS disposition flag.

2011-02-14 - 910b5b8 - lavfi 1.76.0 - AVFilterLink sample_aspect_ratio
  Add sample_aspect_ratio field to AVFilterLink.

2011-02-10 - 12c14cd - lavf 52.99.0 - AVStream.disposition
  Add AV_DISPOSITION_HEARING_IMPAIRED and AV_DISPOSITION_VISUAL_IMPAIRED.

2011-02-09 - c0b102c - lavc 52.112.0 - avcodec_thread_init()
  Deprecate avcodec_thread_init()/avcodec_thread_free() use; instead
  set thread_count before calling avcodec_open.

2011-02-09 - 37b00b4 - lavc 52.111.0 - threading API
  Add CODEC_CAP_FRAME_THREADS with new restrictions on get_buffer()/
  release_buffer()/draw_horiz_band() callbacks for appropriate codecs.
  Add thread_type and active_thread_type fields to AVCodecContext.

2011-02-08 - 3940caa - lavf 52.98.0 - av_probe_input_buffer
  Add av_probe_input_buffer() to avformat.h for probing format from a
  ByteIOContext.

2011-02-06 - fe174fc - lavf 52.97.0 - avio.h
  Add flag for non-blocking protocols: URL_FLAG_NONBLOCK

2011-02-04 - f124b08 - lavf 52.96.0 - avformat_free_context()
  Add avformat_free_context() in avformat.h.

2011-02-03 - f5b82f4 - lavc 52.109.0 - add CODEC_ID_PRORES
  Add CODEC_ID_PRORES to avcodec.h.

2011-02-03 - fe9a3fb - lavc 52.109.0 - H.264 profile defines
  Add defines for H.264 * Constrained Baseline and Intra profiles

2011-02-02 - lavf 52.95.0
  * 50196a9 - add a new installed header version.h.
  * 4efd5cf, dccbd97, 93b78d1 - add several variants of public
    avio_{put,get}_str* functions.  Deprecate corresponding semi-public
    {put,get}_str*.

2011-02-02 - dfd2a00 - lavu 50.37.0 - log.h
  Make av_dlog public.

2011-01-31 - 7b3ea55 - lavfi 1.76.0 - vsrc_buffer
  Add sample_aspect_ratio fields to vsrc_buffer arguments

2011-01-31 - 910b5b8 - lavfi 1.75.0 - AVFilterLink sample_aspect_ratio
  Add sample_aspect_ratio field to AVFilterLink.

2011-01-15 - a242ac3 - lavfi 1.74.0 - AVFilterBufferRefAudioProps
  Rename AVFilterBufferRefAudioProps.samples_nb to nb_samples.

2011-01-14 - 7f88a5b - lavf 52.93.0 - av_metadata_copy()
  Add av_metadata_copy() in avformat.h.

2011-01-07 - 81c623f - lavc 52.107.0 - deprecate reordered_opaque
  Deprecate reordered_opaque in favor of pkt_pts/dts.

2011-01-07 - 1919fea - lavc 52.106.0 - pkt_dts
  Add pkt_dts to AVFrame, this will in the future allow multithreading decoders
  to not mess up dts.

2011-01-07 - 393cbb9 - lavc 52.105.0 - pkt_pts
  Add pkt_pts to AVFrame.

2011-01-07 - 060ec0a - lavc 52.104.0 - av_get_profile_name()
  Add av_get_profile_name to libavcodec/avcodec.h.

2010-12-27 - 0ccabee - lavfi 1.71.0 - AV_PERM_NEG_LINESIZES
  Add AV_PERM_NEG_LINESIZES in avfilter.h.

2010-12-27 - 9128ae0 - lavf 52.91.0 - av_find_best_stream()
  Add av_find_best_stream to libavformat/avformat.h.

2010-12-27 - 107a7e3 - lavf 52.90.0
  Add AVFMT_NOSTREAMS flag for formats with no streams,
  like e.g. text metadata.

2010-12-22 - 0328b9e - lavu 50.36.0 - file.h
  Add functions av_file_map() and av_file_unmap() in file.h.

2010-12-19 - 0bc55f5 - lavu 50.35.0 - error.h
  Add "not found" error codes:
  AVERROR_DEMUXER_NOT_FOUND
  AVERROR_MUXER_NOT_FOUND
  AVERROR_DECODER_NOT_FOUND
  AVERROR_ENCODER_NOT_FOUND
  AVERROR_PROTOCOL_NOT_FOUND
  AVERROR_FILTER_NOT_FOUND
  AVERROR_BSF_NOT_FOUND
  AVERROR_STREAM_NOT_FOUND

2010-12-09 - c61cdd0 - lavcore 0.16.0 - avcore.h
  Move AV_NOPTS_VALUE, AV_TIME_BASE, AV_TIME_BASE_Q symbols from
  avcodec.h to avcore.h.

2010-12-04 - 16cfc96 - lavc 52.98.0 - CODEC_CAP_NEG_LINESIZES
  Add CODEC_CAP_NEG_LINESIZES codec capability flag in avcodec.h.

2010-12-04 - bb4afa1 - lavu 50.34.0 - av_get_pix_fmt_string()
  Deprecate avcodec_pix_fmt_string() in favor of
  pixdesc.h/av_get_pix_fmt_string().

2010-12-04 - 4da12e3 - lavcore 0.15.0 - av_image_alloc()
  Add av_image_alloc() to libavcore/imgutils.h.

2010-12-02 - 037be76 - lavfi 1.67.0 - avfilter_graph_create_filter()
  Add function avfilter_graph_create_filter() in avfiltergraph.h.

2010-11-25 - 4723bc2 - lavfi 1.65.0 - avfilter_get_video_buffer_ref_from_arrays()
  Add function avfilter_get_video_buffer_ref_from_arrays() in
  avfilter.h.

2010-11-21 - 176a615 - lavcore 0.14.0 - audioconvert.h
  Add a public audio channel API in audioconvert.h, and deprecate the
  corresponding functions in libavcodec:
  avcodec_get_channel_name()
  avcodec_get_channel_layout()
  avcodec_get_channel_layout_string()
  avcodec_channel_layout_num_channels()
  and the CH_* macros defined in libavcodec/avcodec.h.

2010-11-21 - 6bfc268 - lavf 52.85.0 - avformat.h
  Add av_append_packet().

2010-11-21 - a08d918 - lavc 52.97.0 - avcodec.h
  Add av_grow_packet().

2010-11-17 - 0985e1a - lavcore 0.13.0 - parseutils.h
  Add av_parse_color() declared in libavcore/parseutils.h.

2010-11-13 - cb2c971 - lavc 52.95.0 - AVCodecContext
  Add AVCodecContext.subtitle_header and AVCodecContext.subtitle_header_size
  fields.

2010-11-13 - 5aaea02 - lavfi 1.62.0 - avfiltergraph.h
  Make avfiltergraph.h public.

2010-11-13 - 4fcbb2a - lavfi 1.61.0 - avfiltergraph.h
  Remove declarations from avfiltergraph.h for the functions:
  avfilter_graph_check_validity()
  avfilter_graph_config_links()
  avfilter_graph_config_formats()
  which are now internal.
  Use avfilter_graph_config() instead.

2010-11-08 - d2af720 - lavu 50.33.0 - eval.h
  Deprecate functions:
  av_parse_and_eval_expr(),
  av_parse_expr(),
  av_eval_expr(),
  av_free_expr(),
  in favor of the functions:
  av_expr_parse_and_eval(),
  av_expr_parse(),
  av_expr_eval(),
  av_expr_free().

2010-11-08 - 24de0ed - lavfi 1.59.0 - avfilter_free()
  Rename avfilter_destroy() to avfilter_free().
  This change breaks libavfilter API/ABI.

2010-11-07 - 1e80a0e - lavfi 1.58.0 - avfiltergraph.h
  Remove graphparser.h header, move AVFilterInOut and
  avfilter_graph_parse() declarations to libavfilter/avfiltergraph.h.

2010-11-07 - 7313132 - lavfi 1.57.0 - AVFilterInOut
  Rename field AVFilterInOut.filter to AVFilterInOut.filter_ctx.
  This change breaks libavfilter API.

2010-11-04 - 97dd1e4 - lavfi 1.56.0 - avfilter_graph_free()
  Rename avfilter_graph_destroy() to avfilter_graph_free().
  This change breaks libavfilter API/ABI.

2010-11-04 - e15aeea - lavfi 1.55.0 - avfilter_graph_alloc()
  Add avfilter_graph_alloc() to libavfilter/avfiltergraph.h.

2010-11-02 - 6f84cd1 - lavcore 0.12.0 - av_get_bits_per_sample_fmt()
  Add av_get_bits_per_sample_fmt() to libavcore/samplefmt.h and
  deprecate av_get_bits_per_sample_format().

2010-11-02 - d63e456 - lavcore 0.11.0 - samplefmt.h
  Add sample format functions in libavcore/samplefmt.h:
  av_get_sample_fmt_name(),
  av_get_sample_fmt(),
  av_get_sample_fmt_string(),
  and deprecate the corresponding libavcodec/audioconvert.h functions:
  avcodec_get_sample_fmt_name(),
  avcodec_get_sample_fmt(),
  avcodec_sample_fmt_string().

2010-11-02 - 262d1c5 - lavcore 0.10.0 - samplefmt.h
  Define enum AVSampleFormat in libavcore/samplefmt.h, deprecate enum
  SampleFormat.

2010-10-16 - 2a24df9 - lavfi 1.52.0 - avfilter_graph_config()
  Add the function avfilter_graph_config() in avfiltergraph.h.

2010-10-15 - 03700d3 - lavf 52.83.0 - metadata API
  Change demuxers to export metadata in generic format and
  muxers to accept generic format. Deprecate the public
  conversion API.

2010-10-10 - 867ae7a - lavfi 1.49.0 - AVFilterLink.time_base
  Add time_base field to AVFilterLink.

2010-09-27 - c85eef4 - lavu 50.31.0 - av_set_options_string()
  Move av_set_options_string() from libavfilter/parseutils.h to
  libavutil/opt.h.

2010-09-27 - acc0490 - lavfi 1.47.0 - AVFilterLink
  Make the AVFilterLink fields srcpad and dstpad store the pointers to
  the source and destination pads, rather than their indexes.

2010-09-27 - 372e288 - lavu 50.30.0 - av_get_token()
  Move av_get_token() from libavfilter/parseutils.h to
  libavutil/avstring.h.

2010-09-26 - 635d4ae - lsws 0.12.0 - swscale.h
  Add the functions sws_alloc_context() and sws_init_context().

2010-09-26 - 6ed0404 - lavu 50.29.0 - opt.h
  Move libavcodec/opt.h to libavutil/opt.h.

2010-09-24 - 1c1c80f - lavu 50.28.0 - av_log_set_flags()
  Default of av_log() changed due to many problems to the old no repeat
  detection. Read the docs of AV_LOG_SKIP_REPEATED in log.h before
  enabling it for your app!.

2010-09-24 - f66eb58 - lavc 52.90.0 - av_opt_show2()
  Deprecate av_opt_show() in favor or av_opt_show2().

2010-09-14 - bc6f0af - lavu 50.27.0 - av_popcount()
  Add av_popcount() to libavutil/common.h.

2010-09-08 - c6c98d0 - lavu 50.26.0 - av_get_cpu_flags()
  Add av_get_cpu_flags().

2010-09-07 - 34017fd - lavcore 0.9.0 - av_image_copy()
  Add av_image_copy().

2010-09-07 - 9686abb - lavcore 0.8.0 - av_image_copy_plane()
  Add av_image_copy_plane().

2010-09-07 - 9b7269e - lavcore 0.7.0 - imgutils.h
  Adopt hierarchical scheme for the imgutils.h function names,
  deprecate the old names.

2010-09-04 - 7160bb7 - lavu 50.25.0 - AV_CPU_FLAG_*
  Deprecate the FF_MM_* flags defined in libavcodec/avcodec.h in favor
  of the AV_CPU_FLAG_* flags defined in libavutil/cpu.h.

2010-08-26 - 5da19b5 - lavc 52.87.0 - avcodec_get_channel_layout()
  Add avcodec_get_channel_layout() in audioconvert.h.

2010-08-20 - e344336 - lavcore 0.6.0 - av_fill_image_max_pixsteps()
  Rename av_fill_image_max_pixstep() to av_fill_image_max_pixsteps().

2010-08-18 - a6ddf8b - lavcore 0.5.0 - av_fill_image_max_pixstep()
  Add av_fill_image_max_pixstep() in imgutils.h.

2010-08-17 - 4f2d2e4 - lavu 50.24.0 - AV_NE()
  Add the AV_NE macro.

2010-08-17 - ad2c950 - lavfi 1.36.0 - audio framework
  Implement AVFilterBufferRefAudioProps struct for audio properties,
  get_audio_buffer(), filter_samples() functions and related changes.

2010-08-12 - 81c1eca - lavcore 0.4.0 - av_get_image_linesize()
  Add av_get_image_linesize() in imgutils.h.

2010-08-11 - c1db7bf - lavfi 1.34.0 - AVFilterBufferRef
  Resize data and linesize arrays in AVFilterBufferRef to 8.

  This change breaks libavfilter API/ABI.

2010-08-11 - 9f08d80 - lavc 52.85.0 - av_picture_data_copy()
  Add av_picture_data_copy in avcodec.h.

2010-08-11 - 84c0386 - lavfi 1.33.0 - avfilter_open()
  Change avfilter_open() signature:
  AVFilterContext *avfilter_open(AVFilter *filter, const char *inst_name) ->
  int avfilter_open(AVFilterContext **filter_ctx, AVFilter *filter, const char *inst_name);

  This change breaks libavfilter API/ABI.

2010-08-11 - cc80caf - lavfi 1.32.0 - AVFilterBufferRef
  Add a type field to AVFilterBufferRef, and move video specific
  properties to AVFilterBufferRefVideoProps.

  This change breaks libavfilter API/ABI.

2010-08-07 - 5d4890d - lavfi 1.31.0 - AVFilterLink
  Rename AVFilterLink fields:
  AVFilterLink.srcpic    ->  AVFilterLink.src_buf
  AVFilterLink.cur_pic   ->  AVFilterLink.cur_buf
  AVFilterLink.outpic    ->  AVFilterLink.out_buf

2010-08-07 - 7fce481 - lavfi 1.30.0
  Rename functions and fields:
  avfilter_(un)ref_pic       -> avfilter_(un)ref_buffer
  avfilter_copy_picref_props -> avfilter_copy_buffer_ref_props
  AVFilterBufferRef.pic      -> AVFilterBufferRef.buffer

2010-08-07 - ecc8dad - lavfi 1.29.0 - AVFilterBufferRef
  Rename AVFilterPicRef to AVFilterBufferRef.

2010-08-07 - d54e094 - lavfi 1.28.0 - AVFilterBuffer
  Move format field from AVFilterBuffer to AVFilterPicRef.

2010-08-06 - bf176f5 - lavcore 0.3.0 - av_check_image_size()
  Deprecate avcodec_check_dimensions() in favor of the function
  av_check_image_size() defined in libavcore/imgutils.h.

2010-07-30 - 56b5e9d - lavfi 1.27.0 - AVFilterBuffer
  Increase size of the arrays AVFilterBuffer.data and
  AVFilterBuffer.linesize from 4 to 8.

  This change breaks libavfilter ABI.

2010-07-29 - e7bd48a - lavcore 0.2.0 - imgutils.h
  Add functions av_fill_image_linesizes() and
  av_fill_image_pointers(), declared in libavcore/imgutils.h.

2010-07-27 - 126b638 - lavcore 0.1.0 - parseutils.h
  Deprecate av_parse_video_frame_size() and av_parse_video_frame_rate()
  defined in libavcodec in favor of the newly added functions
  av_parse_video_size() and av_parse_video_rate() declared in
  libavcore/parseutils.h.

2010-07-23 - 4485247 - lavu 50.23.0 - mathematics.h
  Add the M_PHI constant definition.

2010-07-22 - bdab614 - lavfi 1.26.0 - media format generalization
  Add a type field to AVFilterLink.

  Change the field types:
  enum PixelFormat format   -> int format   in AVFilterBuffer
  enum PixelFormat *formats -> int *formats in AVFilterFormats
  enum PixelFormat *format  -> int format   in AVFilterLink

  Change the function signatures:
  AVFilterFormats *avfilter_make_format_list(const enum PixelFormat *pix_fmts); ->
  AVFilterFormats *avfilter_make_format_list(const int *fmts);

  int avfilter_add_colorspace(AVFilterFormats **avff, enum PixelFormat pix_fmt); ->
  int avfilter_add_format    (AVFilterFormats **avff, int fmt);

  AVFilterFormats *avfilter_all_colorspaces(void); ->
  AVFilterFormats *avfilter_all_formats    (enum AVMediaType type);

  This change breaks libavfilter API/ABI.

2010-07-21 - aac6ca6 - lavcore 0.0.0
  Add libavcore.

2010-07-17 - b5c582f - lavfi 1.25.0 - AVFilterBuffer
  Remove w and h fields from AVFilterBuffer.

2010-07-17 - f0d77b2 - lavfi 1.24.0 - AVFilterBuffer
  Rename AVFilterPic to AVFilterBuffer.

2010-07-17 - 57fe80f - lavf 52.74.0 - url_fskip()
  Make url_fskip() return an int error code instead of void.

2010-07-11 - 23940f1 - lavc 52.83.0
  Add AVCodecContext.lpc_type and AVCodecContext.lpc_passes fields.
  Add AVLPCType enum.
  Deprecate AVCodecContext.use_lpc.

2010-07-11 - e1d7c88 - lavc 52.82.0 - avsubtitle_free()
  Add a function for free the contents of a AVSubtitle generated by
  avcodec_decode_subtitle.

2010-07-11 - b91d08f - lavu 50.22.0 - bswap.h and intreadwrite.h
  Make the bswap.h and intreadwrite.h API public.

2010-07-08 - ce1cd1c - lavu 50.21.0 - pixdesc.h
  Rename read/write_line() to av_read/write_image_line().

2010-07-07 - 4d508e4 - lavfi 1.21.0 - avfilter_copy_picref_props()
  Add avfilter_copy_picref_props().

2010-07-03 - 2d525ef - lavc 52.79.0
  Add FF_COMPLIANCE_UNOFFICIAL and change all instances of
  FF_COMPLIANCE_INOFFICIAL to use FF_COMPLIANCE_UNOFFICIAL.

2010-07-02 - 89eec74 - lavu 50.20.0 - lfg.h
  Export av_lfg_init(), av_lfg_get(), av_mlfg_get(), and av_bmg_get() through
  lfg.h.

2010-06-28 - a52e2c3 - lavfi 1.20.1 - av_parse_color()
  Extend av_parse_color() syntax, make it accept an alpha value specifier and
  set the alpha value to 255 by default.

2010-06-22 - 735cf6b - lavf 52.71.0 - URLProtocol.priv_data_size, priv_data_class
  Add priv_data_size and priv_data_class to URLProtocol.

2010-06-22 - ffbb289 - lavf 52.70.0 - url_alloc(), url_connect()
  Add url_alloc() and url_connect().

2010-06-22 - 9b07a2d - lavf 52.69.0 - av_register_protocol2()
  Add av_register_protocol2(), deprecating av_register_protocol().

2010-06-09 - 65db058 - lavu 50.19.0 - av_compare_mod()
  Add av_compare_mod() to libavutil/mathematics.h.

2010-06-05 - 0b99215 - lavu 50.18.0 - eval API
  Make the eval API public.

2010-06-04 - 31878fc - lavu 50.17.0 - AV_BASE64_SIZE
  Add AV_BASE64_SIZE() macro.

2010-06-02 - 7e566bb - lavc 52.73.0 - av_get_codec_tag_string()
  Add av_get_codec_tag_string().


-------- 8< --------- FFmpeg 0.6 was cut here -------- 8< ---------

2010-06-01 - 2b99142 - lsws 0.11.0 - convertPalette API
  Add sws_convertPalette8ToPacked32() and sws_convertPalette8ToPacked24().

2010-05-26 - 93ebfee - lavc 52.72.0 - CODEC_CAP_EXPERIMENTAL
  Add CODEC_CAP_EXPERIMENTAL flag.
  NOTE: this was backported to 0.6

2010-05-23 - 9977863 - lavu 50.16.0 - av_get_random_seed()
  Add av_get_random_seed().

2010-05-18 - 796ac23 - lavf 52.63.0 - AVFMT_FLAG_RTP_HINT
  Add AVFMT_FLAG_RTP_HINT as possible value for AVFormatContext.flags.
  NOTE: this was backported to 0.6

2010-05-09 - b6bc205 - lavfi 1.20.0 - AVFilterPicRef
  Add interlaced and top_field_first fields to AVFilterPicRef.

2010-05-01 - 8e2ee18 - lavf 52.62.0 - probe function
  Add av_probe_input_format2 to API, it allows ignoring probe
  results below given score and returns the actual probe score.

2010-04-01 - 3dd6180 - lavf 52.61.0 - metadata API
  Add a flag for av_metadata_set2() to disable overwriting of
  existing tags.

2010-04-01 - 0fb49b5 - lavc 52.66.0
  Add avcodec_get_edge_width().

2010-03-31 - d103218 - lavc 52.65.0
  Add avcodec_copy_context().

2010-03-31 - 1a70d12 - lavf 52.60.0 - av_match_ext()
  Make av_match_ext() public.

2010-03-31 - 1149150 - lavu 50.14.0 - AVMediaType
  Move AVMediaType enum from libavcodec to libavutil.

2010-03-31 - 72415b2 - lavc 52.64.0 - AVMediaType
  Define AVMediaType enum, and use it instead of enum CodecType, which
  is deprecated and will be dropped at the next major bump.

2010-03-25 - 8795823 - lavu 50.13.0 - av_strerror()
  Implement av_strerror().

2010-03-23 - e1484eb - lavc 52.60.0 - av_dct_init()
  Support DCT-I and DST-I.

2010-03-15 - b8819c8 - lavf 52.56.0 - AVFormatContext.start_time_realtime
  Add AVFormatContext.start_time_realtime field.

2010-03-13 - 5bb5c1d - lavfi 1.18.0 - AVFilterPicRef.pos
  Add AVFilterPicRef.pos field.

2010-03-13 - 60c144f - lavu 50.12.0 - error.h
  Move error code definitions from libavcodec/avcodec.h to
  the new public header libavutil/error.h.

2010-03-07 - c709483 - lavc 52.56.0 - avfft.h
  Add public FFT interface.

2010-03-06 - ac6ef86 - lavu 50.11.0 - av_stristr()
  Add av_stristr().

2010-03-03 - 4b83fc0 - lavu 50.10.0 - av_tree_enumerate()
  Add av_tree_enumerate().

2010-02-07 - b687c1a - lavu 50.9.0 - av_compare_ts()
  Add av_compare_ts().

2010-02-05 - 3f3dc76 - lsws 0.10.0 - sws_getCoefficients()
  Add sws_getCoefficients().

2010-02-01 - ca76a11 - lavf 52.50.0 - metadata API
  Add a list of generic tag names, change 'author' -> 'artist',
  'year' -> 'date'.

2010-01-30 - 80a07f6 - lavu 50.8.0 - av_get_pix_fmt()
  Add av_get_pix_fmt().

2010-01-21 - 01cc47d - lsws 0.9.0 - sws_scale()
  Change constness attributes of sws_scale() parameters.

2010-01-10 - 3fb8e77 - lavfi 1.15.0 - avfilter_graph_config_links()
  Add a log_ctx parameter to avfilter_graph_config_links().

2010-01-07 - 8e9767f - lsws 0.8.0 - sws_isSupported{In,Out}put()
  Add sws_isSupportedInput() and sws_isSupportedOutput() functions.

2010-01-06 - c1d662f - lavfi 1.14.0 - avfilter_add_colorspace()
  Change the avfilter_add_colorspace() signature, make it accept an
  (AVFilterFormats **) rather than an (AVFilterFormats *) as before.

2010-01-03 - 4fd1f18 - lavfi 1.13.0 - avfilter_add_colorspace()
  Add avfilter_add_colorspace().

2010-01-02 - 8eb631f - lavf 52.46.0 - av_match_ext()
  Add av_match_ext(), it should be used in place of match_ext().

2010-01-01 - a1f547b - lavf 52.45.0 - av_guess_format()
  Add av_guess_format(), it should be used in place of guess_format().

2009-12-13 - a181981 - lavf 52.43.0 - metadata API
  Add av_metadata_set2(), AV_METADATA_DONT_STRDUP_KEY and
  AV_METADATA_DONT_STRDUP_VAL.

2009-12-13 - 277c733 - lavu 50.7.0 - avstring.h API
  Add av_d2str().

2009-12-13 - 02b398e - lavc 52.42.0 - AVStream
  Add avg_frame_rate.

2009-12-12 - 3ba69a1 - lavu 50.6.0 - av_bmg_next()
  Introduce the av_bmg_next() function.

2009-12-05 - a13a543 - lavfi 1.12.0 - avfilter_draw_slice()
  Add a slice_dir parameter to avfilter_draw_slice().

2009-11-26 - 4cc3f6a - lavfi 1.11.0 - AVFilter
  Remove the next field from AVFilter, this is not anymore required.

2009-11-25 - 1433c4a - lavfi 1.10.0 - avfilter_next()
  Introduce the avfilter_next() function.

2009-11-25 - 86a60fa - lavfi 1.9.0 - avfilter_register()
  Change the signature of avfilter_register() to make it return an
  int. This is required since now the registration operation may fail.

2009-11-25 - 74a0059 - lavu 50.5.0 - pixdesc.h API
  Make the pixdesc.h API public.

2009-10-27 - 243110f - lavfi 1.5.0 - AVFilter.next
  Add a next field to AVFilter, this is used for simplifying the
  registration and management of the registered filters.

2009-10-23 - cccd292 - lavfi 1.4.1 - AVFilter.description
  Add a description field to AVFilter.

2009-10-19 - 6b5dc05 - lavfi 1.3.0 - avfilter_make_format_list()
  Change the interface of avfilter_make_format_list() from
  avfilter_make_format_list(int n, ...) to
  avfilter_make_format_list(enum PixelFormat *pix_fmts).

2009-10-18 - 0eb4ff9 - lavfi 1.0.0 - avfilter_get_video_buffer()
  Make avfilter_get_video_buffer() recursive and add the w and h
  parameters to it.

2009-10-07 - 46c40e4 - lavfi 0.5.1 - AVFilterPic
  Add w and h fields to AVFilterPic.

2009-06-22 - 92400be - lavf 52.34.1 - AVFormatContext.packet_size
  This is now an unsigned int instead of a signed int.

2009-06-19 - a4276ba - lavc 52.32.0 - AVSubtitle.pts
  Add a pts field to AVSubtitle which gives the subtitle packet pts
  in AV_TIME_BASE. Some subtitle de-/encoders (e.g. XSUB) will
  not work right without this.

2009-06-03 - 8f3f2e0 - lavc 52.30.2 - AV_PKT_FLAG_KEY
  PKT_FLAG_KEY has been deprecated and will be dropped at the next
  major version. Use AV_PKT_FLAG_KEY instead.

2009-06-01 - f988ce6 - lavc 52.30.0 - av_lockmgr_register()
  av_lockmgr_register() can be used to register a callback function
  that lavc (and in the future, libraries that depend on lavc) can use
  to implement mutexes. The application should provide a callback function
  that implements the AV_LOCK_* operations described in avcodec.h.
  When the lock manager is registered, FFmpeg is guaranteed to behave
  correctly in a multi-threaded application.

2009-04-30 - ce1d9c8 - lavc 52.28.0 - av_free_packet()
  av_free_packet() is no longer an inline function. It is now exported.

2009-04-11 - 80d403f - lavc 52.25.0 - deprecate av_destruct_packet_nofree()
  Please use NULL instead. This has been supported since r16506
  (lavf > 52.23.1, lavc > 52.10.0).

2009-04-07 - 7a00bba - lavc 52.23.0 - avcodec_decode_video/audio/subtitle
  The old decoding functions are deprecated, all new code should use the
  new functions avcodec_decode_video2(), avcodec_decode_audio3() and
  avcodec_decode_subtitle2(). These new functions take an AVPacket *pkt
  argument instead of a const uint8_t *buf / int buf_size pair.

2009-04-03 - 7b09db3 - lavu 50.3.0 - av_fifo_space()
  Introduce the av_fifo_space() function.

2009-04-02 - fabd246 - lavc 52.23.0 - AVPacket
  Move AVPacket declaration from libavformat/avformat.h to
  libavcodec/avcodec.h.

2009-03-22 - 6e08ca9 - lavu 50.2.0 - RGB32 pixel formats
  Convert the pixel formats PIX_FMT_ARGB, PIX_FMT_RGBA, PIX_FMT_ABGR,
  PIX_FMT_BGRA, which were defined as macros, into enum PixelFormat values.
  Conversely PIX_FMT_RGB32, PIX_FMT_RGB32_1, PIX_FMT_BGR32 and
  PIX_FMT_BGR32_1 are now macros.
  avcodec_get_pix_fmt() now recognizes the "rgb32" and "bgr32" aliases.
  Re-sort the enum PixelFormat list accordingly.
  This change breaks API/ABI backward compatibility.

2009-03-22 - f82674e - lavu 50.1.0 - PIX_FMT_RGB5X5 endian variants
  Add the enum PixelFormat values:
  PIX_FMT_RGB565BE, PIX_FMT_RGB565LE, PIX_FMT_RGB555BE, PIX_FMT_RGB555LE,
  PIX_FMT_BGR565BE, PIX_FMT_BGR565LE, PIX_FMT_BGR555BE, PIX_FMT_BGR555LE.

2009-03-21 - ee6624e - lavu 50.0.0  - av_random*
  The Mersenne Twister PRNG implemented through the av_random* functions
  was removed. Use the lagged Fibonacci PRNG through the av_lfg* functions
  instead.

2009-03-08 - 41dd680 - lavu 50.0.0  - AVFifoBuffer
  av_fifo_init, av_fifo_read, av_fifo_write and av_fifo_realloc were dropped
  and replaced by av_fifo_alloc, av_fifo_generic_read, av_fifo_generic_write
  and av_fifo_realloc2.
  In addition, the order of the function arguments of av_fifo_generic_read
  was changed to match av_fifo_generic_write.
  The AVFifoBuffer/struct AVFifoBuffer may only be used in an opaque way by
  applications, they may not use sizeof() or directly access members.

2009-03-01 - ec26457 - lavf 52.31.0 - Generic metadata API
  Introduce a new metadata API (see av_metadata_get() and friends).
  The old API is now deprecated and should not be used anymore. This especially
  includes the following structure fields:
    - AVFormatContext.title
    - AVFormatContext.author
    - AVFormatContext.copyright
    - AVFormatContext.comment
    - AVFormatContext.album
    - AVFormatContext.year
    - AVFormatContext.track
    - AVFormatContext.genre
    - AVStream.language
    - AVStream.filename
    - AVProgram.provider_name
    - AVProgram.name
    - AVChapter.title<|MERGE_RESOLUTION|>--- conflicted
+++ resolved
@@ -14,16 +14,11 @@
 
 
 API changes, most recent first:
-<<<<<<< HEAD
-2015-11-xx - xxxxxxx - lavf 57.19.100 - avformat.h
-=======
-
-2015-11-xx - xxxxxxx - lavc 57.9.0 - avcodec.h
+2015-11-xx - xxxxxxx - lavc 57.16.0 - avcodec.h
   Add AV_PKT_DATA_FALLBACK_TRACK for making fallback associations between
   streams.
 
-2015-11-xx - xxxxxxx - lavf 57.1.0 - avformat.h
->>>>>>> 79ae1e63
+2015-11-xx - xxxxxxx - lavf 57.19.100 - avformat.h
   Add av_stream_new_side_data().
 
 2015-11-xx - xxxxxxx - lavu 55.8.100 - xtea.h
