--- conflicted
+++ resolved
@@ -15,7 +15,6 @@
 
 API changes, most recent first:
 
-<<<<<<< HEAD
 2012-09-27 - a70b493 - lavd 54.3.100 - version.h
   Add LIBAVDEVICE_IDENT symbol.
 
@@ -97,10 +96,9 @@
 
 2012-03-26 - a67d9cf - lavfi 2.66.100
   Add avfilter_fill_frame_from_{audio_,}buffer_ref() functions.
-=======
+
 2012-10-xx - xxxxxxx - lavf 54.18.0 - avio.h
   Add avio_closep to complement avio_close.
->>>>>>> b522000e
 
 2012-10-xx - xxxxxxx - lavu 51.42.0 - pixfmt.h
   Rename PixelFormat to AVPixelFormat and all PIX_FMT_* to AV_PIX_FMT_*.
